--- conflicted
+++ resolved
@@ -36,7 +36,6 @@
     return df
 
 
-<<<<<<< HEAD
 def _classify_attr_columns(
     names: Sequence[str], prefixes: Sequence[str]
 ) -> Sequence[Dict[str, str]]:
@@ -159,7 +158,7 @@
     new_cols = df2.columns.difference(df1.columns)
     res = pd.concat([df, df2[new_cols]], axis=1, sort=False, verify_integrity=True)
     return res
-=======
+
 def _maybe_coerce_to_bool(df: T) -> T:
     if isinstance(df, pd.Series):
         if isinstance(df.dtype, pd.BooleanDtype):
@@ -178,5 +177,4 @@
                 # cannot convert float NaN to bool
                 pass
 
-    return df
->>>>>>> 7fe62594
+    return df
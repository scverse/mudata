from typing import Dict, List, Tuple, Union, Optional, Mapping, Iterable, Sequence, Any, Literal
from numbers import Integral
from collections import abc, Counter
from collections.abc import MutableMapping
from functools import reduce
from itertools import chain, combinations
import warnings
from copy import deepcopy
from pathlib import Path
from os import PathLike
from random import choices
from string import ascii_letters, digits
from hashlib import sha1

import numpy as np
import pandas as pd
from pandas.api.types import is_string_dtype, is_categorical_dtype
import anndata
from anndata import AnnData
from anndata.utils import convert_to_dict
from anndata._core.aligned_mapping import (
    AxisArrays,
    AlignedViewMixin,
    AxisArraysBase,
    PairwiseArrays,
    PairwiseArraysView,
)
from anndata._core.views import DataFrameView

from .file_backing import MuDataFileManager
from .utils import (
    _classify_attr_columns,
    _classify_prefixed_columns,
    _make_index_unique,
    _restore_index,
    _maybe_coerce_to_boolean,
    _update_and_concat,
)

from .repr import *
from .config import OPTIONS


class MuAxisArraysView(AlignedViewMixin, AxisArraysBase):
    def __init__(self, parent_mapping: AxisArraysBase, parent_view: "MuData", subset_idx: Any):
        self.parent_mapping = parent_mapping
        self._parent = parent_view
        self.subset_idx = subset_idx
        self._axis = parent_mapping._axis

        @property
        def dimnames(self):
            return None


class MuAxisArrays(AxisArrays):
    _view_class = MuAxisArraysView


class MuData:
    """
    Multimodal data object

    MuData represents modalities as collections of AnnData objects
    as well as includes multimodal annotations
    such as embeddings and neighbours graphs learned jointly
    on multiple modalities and generalised sample
    and feature metadata tables.
    """

    def __init__(
        self,
        data: Union[AnnData, Mapping[str, AnnData], "MuData"] = None,
        feature_types_names: Optional[dict] = {
            "Gene Expression": "rna",
            "Peaks": "atac",
            "Antibody Capture": "prot",
        },
        as_view: bool = False,
        index: Optional[
            Union[Tuple[Union[slice, Integral], Union[slice, Integral]], slice, Integral]
        ] = None,
        **kwargs,
    ):
        self._init_common()
        if as_view:
            self._init_as_view(data, index)
            return

        # Add all modalities to a MuData object
        self.mod = dict()
        if isinstance(data, abc.Mapping):
            for k, v in data.items():
                self.mod[k] = v
        elif isinstance(data, AnnData):
            # Get the list of modalities
            if "feature_types" in data.var.columns:
                if data.var.feature_types.dtype.name == "category:":
                    mod_names = data.var.feature_types.cat.categories.values
                else:
                    mod_names = data.var.feature_types.unique()

                for name in mod_names:
                    alias = name
                    if feature_types_names is not None:
                        if name in feature_types_names.keys():
                            alias = feature_types_names[name]
                    self.mod[alias] = data[:, data.var.feature_types == name].copy()
            else:
                self.mod["data"] = data
        else:
            raise TypeError("Expected AnnData object or dictionary with AnnData objects as values")

        self._check_duplicated_names()

        # When creating from a dictionary with _init_from_dict_
        if len(kwargs) > 0:
            # Get global observations
            self._obs = kwargs.get("obs", None)
            if isinstance(self._obs, abc.Mapping) or self._obs is None:
                self._obs = pd.DataFrame(self._obs)

            # Get global variables
            self._var = kwargs.get("var", None)
            if isinstance(self._var, abc.Mapping) or self._var is None:
                self._var = pd.DataFrame(self._var)

            # Get global obsm
            self._obsm = MuAxisArrays(self, 0, kwargs.get("obsm", {}))
            # Get global varm
            self._varm = MuAxisArrays(self, 1, kwargs.get("varm", {}))

            self._obsp = PairwiseArrays(self, 0, kwargs.get("obsp", {}))
            self._varp = PairwiseArrays(self, 1, kwargs.get("varp", {}))

            self._obsmap = MuAxisArrays(self, 0, kwargs.get("obsmap", {}))
            self._varmap = MuAxisArrays(self, 1, kwargs.get("varmap", {}))

            self._axis = kwargs.get("axis") or 0

            # Restore proper .obs and .var
            self.update()

            self.uns = kwargs.get("uns") or {}

            return

        # Initialise global observations
        self._obs = pd.DataFrame()

        # Initialise global variables
        self._var = pd.DataFrame()

        # Make obs map for each modality
        self._obsm = MuAxisArrays(self, 0, dict())
        self._obsp = PairwiseArrays(self, 0, dict())
        self._obsmap = MuAxisArrays(self, 0, dict())

        # Make var map for each modality
        self._varm = MuAxisArrays(self, 1, dict())
        self._varp = PairwiseArrays(self, 1, dict())
        self._varmap = MuAxisArrays(self, 1, dict())

        self._axis = 0

        self.update()

    def _init_common(self):
        self._mudata_ref = None

        # Unstructured annotations
        # NOTE: this is dict in contract to OrderedDict in anndata
        #       due to favourable performance and lack of need to preserve the insertion order
        self.uns = dict()

        # For compatibility with calls requiring AnnData slots
        self.raw = None
        self.X = None
        self.layers = None
        self.file = MuDataFileManager()
        self.is_view = False

    def _init_as_view(self, mudata_ref: "MuData", index):
        from anndata._core.index import _normalize_indices

        obsidx, varidx = _normalize_indices(index, mudata_ref.obs.index, mudata_ref.var.index)

        # to handle single-element subsets, otherwise when subsetting a Dataframe
        # we get a Series
        if isinstance(obsidx, Integral):
            obsidx = slice(obsidx, obsidx + 1)
        if isinstance(varidx, Integral):
            varidx = slice(varidx, varidx + 1)

        self.mod = dict()
        for m, a in mudata_ref.mod.items():
            cobsidx, cvaridx = mudata_ref.obsmap[m][obsidx], mudata_ref.varmap[m][varidx]
            cobsidx, cvaridx = cobsidx[cobsidx > 0] - 1, cvaridx[cvaridx > 0] - 1
            if len(cobsidx) > 0 and len(cvaridx) > 0:
                if np.all(np.diff(cobsidx) == 1):
                    if a.is_view:
                        if (
                            isinstance(a, MuData)
                            and len(cobsidx) == a._mudata_ref.n_obs
                            or isinstance(a, AnnData)
                            and len(cobsidx) == a._adata_ref.n_obs
                        ):
                            cobsidx = slice(None)
                    elif len(cobsidx) == a.n_obs:
                        cobsidx = slice(None)
                if np.all(np.diff(cvaridx) == 1):
                    if a.is_view:
                        if (
                            isinstance(a, MuData)
                            and len(cvaridx) == a._mudata_ref.n_vars
                            or isinstance(a, AnnData)
                            and len(cvaridx) == a._adata_ref.n_vars
                        ):
                            cvaridx = slice(None)
                    elif len(cvaridx) == a.n_vars:
                        cvaridx = slice(None)
            if a.is_view:
                if isinstance(a, MuData):
                    self.mod[m] = a._mudata_ref[cobsidx, cvaridx]
                else:
                    self.mod[m] = a._adata_ref[cobsidx, cvaridx]
            else:
                self.mod[m] = a[cobsidx, cvaridx]

        self._obs = DataFrameView(mudata_ref.obs.iloc[obsidx, :], view_args=(self, "obs"))
        self._obsm = mudata_ref.obsm._view(self, (obsidx,))
        self._obsp = mudata_ref.obsp._view(self, obsidx)
        self._var = DataFrameView(mudata_ref.var.iloc[varidx, :], view_args=(self, "var"))
        self._varm = mudata_ref.varm._view(self, (varidx,))
        self._varp = mudata_ref.varp._view(self, varidx)

        for attr, idx in (("obs", obsidx), ("var", varidx)):
            posmap = {}
            for mod, mapping in getattr(mudata_ref, attr + "map").items():
                posmap[mod] = mapping[idx].copy()
            setattr(self, "_" + attr + "map", posmap)

        self.is_view = True
        self.file = mudata_ref.file
        self._axis = mudata_ref._axis

        if mudata_ref.is_view:
            self._mudata_ref = mudata_ref._mudata_ref
        else:
            self._mudata_ref = mudata_ref

    def _init_as_actual(self, data: "MuData"):
        self._init_common()
        self.mod = data.mod
        self._obs = data.obs
        self._var = data.var
        self._obsm = MuAxisArrays(self, 0, convert_to_dict(data.obsm))
        self._obsp = PairwiseArrays(self, 0, convert_to_dict(data.obsp))
        self._obsmap = MuAxisArrays(self, 0, convert_to_dict(data.obsmap))
        self._varm = MuAxisArrays(self, 1, convert_to_dict(data.varm))
        self._varp = PairwiseArrays(self, 1, convert_to_dict(data.varp))
        self._varmap = MuAxisArrays(self, 1, convert_to_dict(data.varmap))
        self.uns = data.uns
        self._axis = data._axis

    @classmethod
    def _init_from_dict_(
        cls,
        mod: Optional[Mapping[str, Union[Mapping, AnnData]]] = None,
        obs: Optional[Union[pd.DataFrame, Mapping[str, Iterable[Any]]]] = None,
        var: Optional[Union[pd.DataFrame, Mapping[str, Iterable[Any]]]] = None,
        uns: Optional[Mapping[str, Any]] = None,
        obsm: Optional[Union[np.ndarray, Mapping[str, Sequence[Any]]]] = None,
        varm: Optional[Union[np.ndarray, Mapping[str, Sequence[Any]]]] = None,
        obsp: Optional[Union[np.ndarray, Mapping[str, Sequence[Any]]]] = None,
        varp: Optional[Union[np.ndarray, Mapping[str, Sequence[Any]]]] = None,
        obsmap: Optional[Mapping[str, Sequence[int]]] = None,
        varmap: Optional[Mapping[str, Sequence[int]]] = None,
        axis: Literal[0, 1] = 0,
    ):
        return cls(
            data={
                k: (
                    v
                    if isinstance(v, AnnData) or isinstance(v, MuData)
                    else MuData(**v) if "mod" in v else AnnData(**v)
                )
                for k, v in mod.items()
            },
            obs=obs,
            var=var,
            uns=uns,
            obsm=obsm,
            varm=varm,
            obsp=obsp,
            varp=varp,
            obsmap=obsmap,
            varmap=varmap,
            axis=axis,
        )

    def _check_duplicated_attr_names(self, attr: str):
        if any(
            [
                not getattr(self.mod[mod_i], attr + "_names").astype(str).is_unique
                for mod_i in self.mod
            ]
        ):
            # If there are non-unique attr_names, we can only handle outer joins
            # under the condition the duplicated values are restricted to one modality
            dups = [
                np.unique(
                    getattr(self.mod[mod_i], attr + "_names")[
                        getattr(self.mod[mod_i], attr + "_names").astype(str).duplicated()
                    ]
                )
                for mod_i in self.mod
            ]
            for i, mod_i_dup_attrs in enumerate(dups):
                for j, mod_j in enumerate(self.mod):
                    if j != i:
                        if any(
                            np.isin(
                                mod_i_dup_attrs, getattr(self.mod[mod_j], attr + "_names").values
                            )
                        ):
                            warnings.warn(
                                f"Duplicated {attr}_names should not be present in different modalities due to the ambiguity that leads to."
                            )
            return True
        return False

    def _check_duplicated_names(self):
        self._check_duplicated_attr_names("obs")
        self._check_duplicated_attr_names("var")

    def _check_intersecting_attr_names(self, attr: str):
        for mod_i, mod_j in combinations(self.mod, 2):
            mod_i_attr_index = getattr(self.mod[mod_i], attr + "_names")
            mod_j_attr_index = getattr(self.mod[mod_j], attr + "_names")
            intersection = mod_i_attr_index.intersection(mod_j_attr_index, sort=False)
            if intersection.shape[0] > 0:
                # Some of the elements are also in another index
                return True
        return False

    def _check_changed_attr_names(self, attr: str):
        attrhash = f"_{attr}hash"
        attr_names_changed, attr_columns_changed = False, False
        if not hasattr(self, attrhash):
            attr_names_changed, attr_columns_changed = True, True
        else:
            for m, mod in self.mod.items():
                if m in getattr(self, attrhash):
                    cached_hash = getattr(self, attrhash)[m]
                    new_hash = (
                        sha1(
                            np.ascontiguousarray(getattr(self.mod[m], attr).index.values)
                        ).hexdigest(),
                        sha1(
                            np.ascontiguousarray(getattr(self.mod[m], attr).columns.values)
                        ).hexdigest(),
                    )
                    if cached_hash[0] != new_hash[0]:
                        attr_names_changed = True
                        if not attr_columns_changed:
                            attr_columns_changed = None
                        break
                    if cached_hash[1] != new_hash[1]:
                        attr_columns_changed = True
                else:
                    attr_names_changed, attr_columns_changed = True, None
                    break
        return (attr_names_changed, attr_columns_changed)

    def copy(self, filename: Optional[PathLike] = None) -> "MuData":
        if not self.isbacked:
            mod = {}
            for k, v in self.mod.items():
                mod[k] = v.copy()
            return self._init_from_dict_(
                mod,
                self.obs.copy(),
                self.var.copy(),
                deepcopy(self.uns),  # this should always be an empty dict
                self.obsm.copy(),
                self.varm.copy(),
                self.obsp.copy(),
                self.varp.copy(),
                self.obsmap.copy(),
                self.varmap.copy(),
                self.axis,
            )
        else:
            if filename is None:
                raise ValueError(
                    "To copy a MuData object in backed mode, pass a filename: `copy(filename='myfilename.h5mu')`"
                )
            from .io import write_h5mu, read_h5mu

            write_h5mu(filename, self)
            return read_h5mu(filename, self.file._filemode)

    def strings_to_categoricals(self, df: Optional[pd.DataFrame] = None):
        """
        Transform string columns in .var and .obs slots of MuData to categorical
        as well as of .var and .obs slots in each AnnData object

        This keeps it compatible with AnnData.strings_to_categoricals() method.
        """
        AnnData.strings_to_categoricals(self, df)

        # Call the same method on each modality
        if df is None:
            for k in self.mod:
                self.mod[k].strings_to_categoricals()
        else:
            return df

    # To increase compatibility with scanpy methods
    _sanitize = strings_to_categoricals

    def __getitem__(self, index) -> Union["MuData", AnnData]:
        if isinstance(index, str):
            return self.mod[index]
        else:
            return MuData(self, as_view=True, index=index)

    @property
    def shape(self) -> Tuple[int, int]:
        """Shape of data, all variables and observations combined (:attr:`n_obs`, :attr:`n_var`)."""
        return self.n_obs, self.n_vars

    def __len__(self) -> int:
        """Length defined as a total number of observations (:attr:`n_obs`)."""
        return self.n_obs

    # # Currently rely on AnnData's interface for setting .obs / .var
    # # This code implements AnnData._set_dim_df for another namespace
    # def _set_dim_df(self, value: pd.DataFrame, attr: str):
    #     if not isinstance(value, pd.DataFrame):
    #         raise ValueError(f"Can only assign pd.DataFrame to {attr}.")
    #     value_idx = AnnData._prep_dim_index(self, value.index, attr)
    #     setattr(self, f"_{attr}", value)
    #     AnnData._set_dim_index(self, value_idx, attr)

    def _create_global_attr_index(self, attr: str, axis: int):
        if axis == (1 - self._axis):
            # Shared indices
            modindices = [getattr(self.mod[m], attr).index for m in self.mod]
            if all([modindices[i].equals(modindices[i + 1]) for i in range(len(modindices) - 1)]):
                attrindex = modindices[0].copy()
            attrindex = reduce(
                pd.Index.union, [getattr(self.mod[m], attr).index for m in self.mod]
            ).values
        else:
            # Modality-specific indices
            attrindex = np.concatenate(
                [getattr(self.mod[m], attr).index.values for m in self.mod], axis=0
            )
        return attrindex

    def _update_attr(
        self,
        attr: str,
        axis: int,
        join_common: bool = False,
        pull: Optional[bool] = None,
        **kwargs,  # for _pull_attr()
    ):
        """
        Update global observations/variables with observations/variables for each modality.

        The following considerations are taken into account and will influence the time it takes to .update():
        - are there duplicated obs_names/var_names?
        - are there intersecting obs_names/var_names between modalities?
        - have obs_names/var_names of modalities changed?
        """

        if pull is None:
            warnings.warn(
                "From 0.4 .update() will not pull obs/var columns from individual modalities by default anymore. "
                "Use pull=False to use the new behaviour, which will become the default. "
                "Use new pull_obs/pull_var and push_obs/push_var methods for more flexibility.",
                DeprecationWarning,
                stacklevel=2,
            )
            pull = True

        prev_index = getattr(self, attr).index

        # # No _attrhash when upon read
        # # No _attrhash in mudata < 0.2.0
        _attrhash = f"_{attr}hash"
        attr_changed = self._check_changed_attr_names(attr)

        attr_duplicated = self._check_duplicated_attr_names(attr)
        attr_intersecting = self._check_intersecting_attr_names(attr)

        if attr_duplicated:
            warnings.warn(
                f"{attr}_names are not unique. To make them unique, call `.{attr}_names_make_unique`."
            )
            if self._axis == -1:
                warnings.warn(
                    f"Behaviour is not defined with axis=-1, {attr}_names need to be made unique first."
                )

        # Check if the are same obs_names/var_names in different modalities
        # If there are, join_common=True request can not be satisfied
        if join_common:
            if attr_intersecting:
                warnings.warn(
                    f"Cannot join columns with the same name because {attr}_names are intersecting."
                )
                join_common = False

        if not any(attr_changed):
            # Nothing to update
            return

        # Figure out which global columns exist
        columns_global = getattr(self, attr).columns[
            list(
                map(
                    all,
                    zip(
                        *list(
                            [
                                [
                                    not col.startswith(mod + ":")
                                    or col[col.startswith(mod + ":") and len(mod + ":") :]
                                    not in getattr(self.mod[mod], attr).columns
                                    for col in getattr(self, attr).columns
                                ]
                                for mod in self.mod
                            ]
                        )
                    ),
                )
            )
        ]

        # Keep data from global .obs/.var columns
        data_global = getattr(self, attr).loc[:, columns_global]

        # Generate unique colnames
        (rowcol,) = self._find_unique_colnames(attr, 1)

        attrm = getattr(self, attr + "m")
        attrp = getattr(self, attr + "p")
        attrmap = getattr(self, attr + "map")

        if join_common:
            # If all modalities have a column with the same name, it is not global
            columns_common = reduce(
                lambda a, b: a.intersection(b),
                [getattr(self.mod[mod], attr).columns for mod in self.mod],
            )
            data_global = data_global.loc[:, [c not in columns_common for c in data_global.columns]]

        # TODO: take advantage when attr_changed[0] == False — only new columns to be added

        #
        # Join modality .obs/.var tables
        #
        # Main case: no duplicates and no intersection if the axis is not shared
        #
        if not attr_duplicated:
            # Shared axis
            if axis == (1 - self._axis) or self._axis == -1:
                # We assume attr_intersecting and can't join_common
                data_mod = pd.concat(
                    [
                        getattr(a, attr)
                        .assign(**{rowcol: np.arange(getattr(a, attr).shape[0])})
                        .add_prefix(m + ":")
                        for m, a in self.mod.items()
                    ],
                    join="outer",
                    axis=1,
                    sort=False,
                )
            else:
                if join_common:
                    # We checked above that attr_names are guaranteed to be unique and thus are safe to be used for joins
                    data_mod = pd.concat(
                        [
                            getattr(a, attr)
                            .drop(columns_common, axis=1)
                            .assign(**{rowcol: np.arange(getattr(a, attr).shape[0])})
                            .add_prefix(m + ":")
                            for m, a in self.mod.items()
                        ],
                        join="outer",
                        axis=0,
                        sort=False,
                    )
                    data_common = pd.concat(
                        [
                            _maybe_coerce_to_boolean(getattr(a, attr)[columns_common])
                            for m, a in self.mod.items()
                        ],
                        join="outer",
                        axis=0,
                        sort=False,
                    )
                    data_mod = data_mod.join(data_common, how="left", sort=False)

                    # this occurs when join_common=True and we already have a global data frame, e.g. after reading from H5MU
                    sharedcols = data_mod.columns.intersection(data_global.columns)
                    data_global.rename(
                        columns={col: f"global:{col}" for col in sharedcols}, inplace=True
                    )
                else:
                    data_mod = pd.concat(
                        [
                            getattr(a, attr)
                            .assign(**{rowcol: np.arange(getattr(a, attr).shape[0])})
                            .add_prefix(m + ":")
                            for m, a in self.mod.items()
                        ],
                        join="outer",
                        axis=0,
                        sort=False,
                    )

            for mod, amod in self.mod.items():
                colname = mod + ":" + rowcol
                # use 0 as special value for missing
                # we could use a pandas.array, which has missing values support, but then we get an Exception upon hdf5 write
                # also, this is compatible to Muon.jl
                col = data_mod[colname] + 1
                col.replace(np.nan, 0, inplace=True)
                data_mod[colname] = col.astype(np.uint32)

            if len(data_global.columns) > 0:
                # TODO: if there were intersecting attrnames between modalities,
                #       this will increase the size of the index
                # Should we use attrmap to figure the index out?
                data_mod = data_mod.join(data_global, how="left", sort=False)

        #
        # General case: with duplicates and/or intersections
        #
        else:
            if join_common:
                dfs = [
                    _maybe_coerce_to_boolean(
                        _make_index_unique(
                            getattr(a, attr)
                            .drop(columns_common, axis=1)
                            .assign(**{rowcol: np.arange(getattr(a, attr).shape[0])})
                            .add_prefix(m + ":")
                        )
                    )
                    for m, a in self.mod.items()
                ]

                # Here, attr_names are guaranteed to be unique and are safe to be used for joins
                data_mod = pd.concat(
                    dfs,
                    join="outer",
                    axis=axis,
                    sort=False,
                )

                data_common = pd.concat(
                    [
                        _maybe_coerce_to_boolean(
                            _make_index_unique(getattr(a, attr)[columns_common])
                        )
                        for m, a in self.mod.items()
                    ],
                    join="outer",
                    axis=0,
                    sort=False,
                )
                data_mod = data_mod.join(data_common, how="left", sort=False)
            else:
                dfs = [
                    _make_index_unique(
                        getattr(a, attr)
                        .assign(**{rowcol: np.arange(getattr(a, attr).shape[0])})
                        .add_prefix(m + ":")
                    )
                    for m, a in self.mod.items()
                ]
                data_mod = pd.concat(
                    dfs,
                    join="outer",
                    axis=axis,
                    sort=False,
                )

            # pd.concat wrecks the ordering when doing an outer join with a MultiIndex and different data frame shapes
            if axis == 1:
                newidx = (
                    reduce(lambda x, y: x.union(y, sort=False), (df.index for df in dfs))
                    .to_frame()
                    .reset_index(level=1, drop=True)
                )
                globalidx = data_global.index.get_level_values(0)
                mask = globalidx.isin(newidx.iloc[:, 0])
                if len(mask) > 0:
                    negativemask = ~newidx.index.get_level_values(0).isin(globalidx)
                    newidx = pd.MultiIndex.from_frame(
                        pd.concat(
                            [newidx.loc[globalidx[mask], :], newidx.iloc[negativemask, :]], axis=0
                        )
                    )
                data_mod = data_mod.reindex(newidx, copy=False)

            # this occurs when join_common=True and we already have a global data frame, e.g. after reading from HDF5
            if join_common:
                sharedcols = data_mod.columns.intersection(data_global.columns)
                data_global.rename(
                    columns={col: f"global:{col}" for col in sharedcols}, inplace=True
                )

            data_mod = _restore_index(data_mod)
            data_mod.index.set_names(rowcol, inplace=True)
            data_global.index.set_names(rowcol, inplace=True)
            for mod, amod in self.mod.items():
                colname = mod + ":" + rowcol
                # use 0 as special value for missing
                # we could use a pandas.array, which has missing values support, but then we get an Exception upon hdf5 write
                # also, this is compatible to Muon.jl
                col = data_mod.loc[:, colname] + 1
                col.replace(np.nan, 0, inplace=True)
                col = col.astype(np.uint32)
                data_mod.loc[:, colname] = col
                data_mod.set_index(colname, append=True, inplace=True)
                if mod in attrmap and np.sum(attrmap[mod] > 0) == getattr(amod, attr).shape[0]:
                    data_global.set_index(attrmap[mod], append=True, inplace=True)
                    data_global.index.set_names(colname, level=-1, inplace=True)

            if len(data_global) > 0:
                if not data_global.index.is_unique:
                    warnings.warn(
                        f"{attr}_names is not unique, global {attr} is present, and {attr}map is empty. The update() is not well-defined, verify if global {attr} map to the correct modality-specific {attr}."
                    )
                    data_mod.reset_index(
                        data_mod.index.names.difference(data_global.index.names), inplace=True
                    )
                    data_mod = _make_index_unique(data_mod)
                    data_global = _make_index_unique(data_global)
                data_mod = data_mod.join(data_global, how="left", sort=False)
            data_mod.reset_index(level=list(range(1, data_mod.index.nlevels)), inplace=True)
            data_mod.index.set_names(None, inplace=True)

        if join_common:
            for col in sharedcols:
                gcol = f"global:{col}"
                if data_mod[col].equals(data_mod[gcol]):
                    data_mod.drop(columns=gcol, inplace=True)
                else:
                    warnings.warn(
                        f"Column {col} was present in {attr} but is also a common column in all modalities, and their contents differ. {attr}.{col} was renamed to {attr}.{gcol}."
                    )

        # get adata positions and remove columns from the data frame
        mdict = dict()
        for m in self.mod.keys():
            colname = m + ":" + rowcol
            mdict[m] = data_mod[colname].to_numpy()
            data_mod.drop(colname, axis=1, inplace=True)

        # Add data from global .obs/.var columns # This might reduce the size of .obs/.var if observations/variables were removed
        setattr(
            # Original index is present in data_global
            self,
            "_" + attr,
            data_mod,
        )

        # Update .obsm/.varm
        # this needs to be after setting _obs/_var due to dimension checking in the aligned mapping
        attrmap.clear()
        attrmap.update(mdict)
        for mod, mapping in mdict.items():
            attrm[mod] = mapping > 0

        now_index = getattr(self, attr).index

        if len(prev_index) == 0:
            # New object
            pass
        elif now_index.equals(prev_index):
            # Index is the same
            pass
        else:
            keep_index = prev_index.isin(now_index)
            new_index = ~now_index.isin(prev_index)

            if new_index.sum() == 0 or (
                keep_index.sum() + new_index.sum() == len(now_index)
                and len(now_index) > len(prev_index)
            ):
                # Another length (filtered) or new modality added
                # Update .obsm/.varm (size might have changed)
                # NOTE: .get_index doesn't work with duplicated indices
                if any(prev_index.duplicated()):
                    # Assume the relative order of duplicates hasn't changed
                    # NOTE: .get_loc() for each element is too slow
                    # We will rename duplicated in prev_index and now_index
                    # in order to use .get_indexer
                    # index_order = [
                    #    prev_index.get_loc(i) if i in prev_index else -1 for i in now_index
                    # ]
                    prev_values = prev_index.values
                    now_values = now_index.values
                    for value in prev_index[np.where(prev_index.duplicated())[0]]:
                        v_now = np.where(now_index == value)[0]
                        v_prev = np.where(prev_index.get_loc(value))[0]
                        for i in range(min(len(v_now), len(v_prev))):
                            prev_values[v_prev[i]] = f"{str(value)}-{i}"
                            now_values[v_now[i]] = f"{str(value)}-{i}"

                    prev_index = pd.Index(prev_values)
                    now_index = pd.Index(now_values)

                index_order = prev_index.get_indexer(now_index)

                for mx_key, mx in attrm.items():
                    if mx_key not in self.mod.keys():  # not a modality name
                        attrm[mx_key] = attrm[mx_key][index_order]
                        attrm[mx_key][index_order == -1] = np.nan

                # Update .obsp/.varp (size might have changed)
                for mx_key, mx in attrp.items():
                    attrp[mx_key] = attrp[mx_key][index_order, index_order]
                    attrp[mx_key][index_order == -1, :] = -1
                    attrp[mx_key][:, index_order == -1] = -1

            elif len(now_index) == len(prev_index):
                # Renamed since new_index.sum() != 0
                # We have to assume the order hasn't changed
                pass

            else:
                raise NotImplementedError(
                    f"{attr}_names seem to have been renamed and filtered at the same time. "
                    "There is no way to restore the order. MuData object has to be re-created from these modalities:\n"
                    "  mdata1 = MuData(mdata.mod)"
                )

        # Write _attrhash
        if attr_changed:
            if not hasattr(self, _attrhash):
                setattr(self, _attrhash, dict())
            for m, mod in self.mod.items():
                getattr(self, _attrhash)[m] = (
                    sha1(np.ascontiguousarray(getattr(mod, attr).index.values)).hexdigest(),
                    sha1(np.ascontiguousarray(getattr(mod, attr).columns.values)).hexdigest(),
                )

    def _shrink_attr(self, attr: str, inplace=True) -> pd.DataFrame:
        """
        Remove observations/variables for each modality from the global observations/variables table
        """
        # Figure out which global columns exist
        columns_global = list(
            map(
                all,
                zip(
                    *list(
                        [
                            [not col.startswith(mod + ":") for col in getattr(self, attr).columns]
                            for mod in self.mod
                        ]
                    )
                ),
            )
        )
        # Make sure modname-prefix columns exist in modalities,
        # keep them in place if they don't
        for mod in self.mod:
            for i, col in enumerate(getattr(self, attr).columns):
                if col.startswith(mod + ":"):
                    mcol = col[len(mod) + 1 :]
                    if mcol not in getattr(self.mod[mod], attr).columns:
                        columns_global[i] = True
        # Only keep data from global .obs/.var columns
        newdf = getattr(self, attr).loc[:, columns_global]
        if inplace:
            setattr(self, attr, newdf)
        return newdf

    @property
    def n_mod(self) -> int:
        return len(self.mod)

    @property
    def isbacked(self) -> bool:
        return self.filename is not None

    @property
    def filename(self) -> Optional[Path]:
        return self.file.filename

    @filename.setter
    def filename(self, filename: Optional[PathLike]):
        filename = None if filename is None else Path(filename)
        if self.isbacked:
            if filename is None:
                self.file._to_memory_mode()
            elif self.filename != filename:
                self.write()
                self.filename.rename(filename)
                self.file.open(filename, "r+")
        elif filename is not None:
            self.write(filename)
            self.file.open(filename, "r+")
            for ad in self.mod.values():
                ad._X = None

    @property
    def obs(self) -> pd.DataFrame:
        """
        Annotation of observation
        """
        return self._obs

    @obs.setter
    def obs(self, value: pd.DataFrame):
        # self._set_dim_df(value, "obs")
        if len(value) != self.shape[0]:
            raise ValueError(
                f"The length of provided annotation {len(value)} does not match the length {self.shape[0]} of MuData.obs."
            )
        if self.is_view:
            self._init_as_actual(self.copy())
        self._obs = value

    @property
    def n_obs(self) -> int:
        """
        Total number of observations
        """
        return self._obs.shape[0]

    def obs_vector(self, key: str, layer: Optional[str] = None) -> np.ndarray:
        """
        Return an array of values for the requested key of length n_obs
        """
        if key not in self.obs.columns:
            for m, a in self.mod.items():
                if key in a.obs.columns:
                    raise KeyError(
                        f"There is no {key} in MuData .obs but there is one in {m} .obs. Consider running `mu.update_obs()` to update global .obs."
                    )
            raise KeyError(f"There is no key {key} in MuData .obs or in .obs of any modalities.")
        return self.obs[key].values

    def update_obs(self):
        """
        Update .obs slot of MuData with the newest .obs data from all the modalities
        """
        join_common = self.axis == 1
        self._update_attr("obs", axis=1, join_common=join_common)

    def obs_names_make_unique(self):
        """
        Call .obs_names_make_unique() method on each AnnData object.

        If there are obs_names, which are the same for multiple modalities,
        append modality name to all obs_names.
        """
        mod_obs_sum = np.sum([a.n_obs for a in self.mod.values()])
        if mod_obs_sum != self.n_obs:
            self.update_obs()

        for k in self.mod:
            self.mod[k].obs_names_make_unique()

        # Check if there are observations with the same name in different modalities
        common_obs = []
        mods = list(self.mod.keys())
        for i in range(len(self.mod) - 1):
            ki = mods[i]
            for j in range(i + 1, len(self.mod)):
                kj = mods[j]
                common_obs.append(
                    self.mod[ki].obs_names.intersection(self.mod[kj].obs_names.values)
                )
        if any(map(lambda x: len(x) > 0, common_obs)):
            warnings.warn(
                "Modality names will be prepended to obs_names since there are identical obs_names in different modalities."
            )
            for k in self.mod:
                self.mod[k].obs_names = k + ":" + self.mod[k].obs_names.astype(str)

        # Update .obs.index in the MuData
        obs_names = [obs for a in self.mod.values() for obs in a.obs_names.values]
        self._obs.index = obs_names

    @property
    def obs_names(self) -> pd.Index:
        """
        Names of variables (alias for `.obs.index`)

        This property is read-only.
        To be modified, obs_names of individual modalities
        should be changed, and .update_obs() should be called then.
        """
        return self.obs.index

    @property
    def var(self) -> pd.DataFrame:
        """
        Annotation of variables
        """
        return self._var

    @var.setter
    def var(self, value: pd.DataFrame):
        if len(value) != self.shape[1]:
            raise ValueError(
                f"The length of provided annotation {len(value)} does not match the length {self.shape[1]} of MuData.var."
            )
        if self.is_view:
            self._init_as_actual(self.copy())
        self._var = value

    @property
    def n_vars(self) -> int:
        """
        Total number of variables
        """
        return self._var.shape[0]

    @property
    def n_var(self) -> int:
        """
        Total number of variables
        """
        # warnings.warn(
        #     ".n_var will be removed in the next version, use .n_vars instead",
        #     DeprecationWarning,
        #     stacklevel=2,
        # )
        return self._var.shape[0]

    def var_vector(self, key: str, layer: Optional[str] = None) -> np.ndarray:
        """
        Return an array of values for the requested key of length n_var
        """
        if key not in self.var.columns:
            for m, a in self.mod.items():
                if key in a.var.columns:
                    raise KeyError(
                        f"There is no {key} in MuData .var but there is one in {m} .var. Consider running `mu.update_var()` to update global .var."
                    )
            raise KeyError(f"There is no key {key} in MuData .var or in .var of any modalities.")
        return self.var[key].values

    def update_var(self):
        """
        Update .var slot of MuData with the newest .var data from all the modalities
        """
        join_common = self.axis == 0
        self._update_attr("var", axis=0, join_common=join_common)

    def var_names_make_unique(self):
        """
        Call .var_names_make_unique() method on each AnnData object.

        If there are var_names, which are the same for multiple modalities,
        append modality name to all var_names.
        """
        mod_var_sum = np.sum([a.n_vars for a in self.mod.values()])
        if mod_var_sum != self.n_vars:
            self.update_var()

        for k in self.mod:
            self.mod[k].var_names_make_unique()

        # Check if there are variables with the same name in different modalities
        common_vars = []
        mods = list(self.mod.keys())
        for i in range(len(self.mod) - 1):
            ki = mods[i]
            for j in range(i + 1, len(self.mod)):
                kj = mods[j]
                common_vars.append(
                    np.intersect1d(self.mod[ki].var_names.values, self.mod[kj].var_names.values)
                )
        if any(map(lambda x: len(x) > 0, common_vars)):
            warnings.warn(
                "Modality names will be prepended to var_names since there are identical var_names in different modalities."
            )
            for k in self.mod:
                self.mod[k].var_names = k + ":" + self.mod[k].var_names.astype(str)

        # Update .var.index in the MuData
        var_names = [var for a in self.mod.values() for var in a.var_names.values]
        self._var.index = var_names

    @property
    def var_names(self) -> pd.Index:
        """
        Names of variables (alias for `.var.index`)

        This property is read-only.
        To be modified, var_names of individual modalities
        should be changed, and .update_var() should be called then.
        """
        return self.var.index

    # Multi-dimensional annotations (.obsm and .varm)

    @property
    def obsm(self) -> Union[MuAxisArrays, MuAxisArraysView]:
        """
        Multi-dimensional annotation of observation
        """
        return self._obsm

    @obsm.setter
    def obsm(self, value):
        obsm = MuAxisArrays(self, 0, vals=convert_to_dict(value))
        if self.is_view:
            self._init_as_actual(self.copy())
        self._obsm = obsm

    @obsm.deleter
    def obsm(self):
        self.obsm = dict()

    @property
    def obsp(self) -> Union[PairwiseArrays, PairwiseArraysView]:
        """
        Pairwise annotatation of observations
        """
        return self._obsp

    @obsp.setter
    def obsp(self, value):
        obsp = PairwiseArrays(self, 0, vals=convert_to_dict(value))
        if self.is_view:
            self._init_as_actual(self.copy())
        self._obsp = obsp

    @obsp.deleter
    def obsp(self):
        self.obsp = dict()

    @property
    def obsmap(self) -> Union[PairwiseArrays, PairwiseArraysView]:
        """
        Mapping of observation index in the MuData to indices in individual modalities.

        1-based, 0 indicates that the corresponding observation is missing in the respective modality.
        """
        return self._obsmap

    @property
    def varm(self) -> Union[MuAxisArrays, MuAxisArraysView]:
        """
        Multi-dimensional annotation of variables
        """
        return self._varm

    @varm.setter
    def varm(self, value):
        varm = MuAxisArrays(self, 1, vals=convert_to_dict(value))
        if self.is_view:
            self._init_as_actual(self.copy())
        self._varm = varm

    @varm.deleter
    def varm(self):
        self.varm = dict()

    @property
    def varp(self) -> Union[PairwiseArrays, PairwiseArraysView]:
        """
        Pairwise annotatation of variables
        """
        return self._varp

    @varp.setter
    def varp(self, value):
        varp = PairwiseArrays(self, 0, vals=convert_to_dict(value))
        if self.is_view:
            self._init_as_actual(self.copy())
        self._varp = varp

    @varp.deleter
    def varp(self):
        self.varp = dict()

    @property
    def varmap(self) -> Union[PairwiseArrays, PairwiseArraysView]:
        """
        Mapping of feature index in the MuData to indices in individual modalities.

        1-based, 0 indicates that the corresponding observation is missing in the respective modality.
        """
        return self._varmap

    # _keys methods to increase compatibility
    # with calls requiring those AnnData methods

    def obs_keys(self) -> List[str]:
        """List keys of observation annotation :attr:`obs`."""
        return self._obs.keys().tolist()

    def var_keys(self) -> List[str]:
        """List keys of variable annotation :attr:`var`."""
        return self._var.keys().tolist()

    def obsm_keys(self) -> List[str]:
        """List keys of observation annotation :attr:`obsm`."""
        return list(self._obsm.keys())

    def varm_keys(self) -> List[str]:
        """List keys of variable annotation :attr:`varm`."""
        return list(self._varm.keys())

    def uns_keys(self) -> List[str]:
        """List keys of unstructured annotation."""
        return list(self._uns.keys())

    def update(self):
        """
        Update both .obs and .var of MuData with the data from all the modalities
        """
        self.update_var()
        self.update_obs()

    @property
    def axis(self) -> int:
        """
        MuData axis
        """
        return self._axis

<<<<<<< HEAD
    @property
    def mod_names(self) -> List[str]:
        """
        Names of modalities (alias for `list(mdata.mod.keys())`)

        This property is read-only.
        """
        return list(self.mod.keys())
=======
    def _pull_attr(
        self,
        attr: Literal["obs", "var"],
        columns: Optional[List[str]] = None,
        mods: Optional[List[str]] = None,
        common: Optional[bool] = None,
        join_common: Optional[bool] = None,
        nonunique: Optional[bool] = None,
        join_nonunique: Optional[bool] = None,
        unique: Optional[bool] = None,
        prefix_unique: Optional[bool] = True,
        drop: bool = False,
        only_drop: bool = False,
    ):
        """
        Copy the data from the modalities to the global .obs/.var,
        existing columns to be overwritten

        Parameters
        ----------
        attr
            Attribute to use, should be 'obs' or 'var'
        columns
            List of columns to pull from the modalities
        common
            If True, pull common columns.
            Common columns do not have modality prefixes.
            Pull from all modalities.
            Cannot be used with columns. True by default.
        mods
            List of modalities to pull from
        join_common
            If True, attempt to join common columns.
            Common columns are present in all modalities.
            True for attr='var' for MuData with axis=0 (shared obs),
            and for attr='obs' for MuData wth axis=1 (shared var).
            False for MuData with axis=-1.
            Cannot be used with mods, or for shared attr.
        nonunique
            If True, pull columns that have a modality prefix
            such that there are multiple columns with the same name
            and different prefix.
            Cannot be used with columns or mods. True by default.
        join_nonunique
            If True, attempt to join non-unique columns.
            Intended usage is the same as for join_common.
            Cannot be used with mods, or for shared attr. False by default.
        unique
            If True, pull columns that have a modality prefix
            such that there is no other column with the same name
            and a different modality prefix.
            Cannot be used with columns or mods. True by default.
        prefix_unique
            If True, prefix unique column names with modname (default).
            No prefix when False.
        drop
            If True, drop the columns from the modalities after pulling.
            False by default.
        only_drop
            If True, drop the columns but do not actually pull them.
            Forces drop=True. False by default.
        """

        # TODO: run update() before pulling?

        if self.is_view:
            raise ValueError(f"Cannot pull {attr} columns on a view.")

        if mods is not None:
            if isinstance(mods, str):
                mods = [mods]
            mods = list(dict.fromkeys(mods))
            if not all((m in self.mod for m in mods)):
                raise ValueError("All mods should be present in mdata.mod")
            elif len(mods) == self.n_mod:
                mods = None
            assert (
                common is None and nonunique is None and unique is None
            ), "Cannot use mods with common, nonunique, or unique."

        if only_drop:
            drop = True

        cols = _classify_attr_columns(
            np.concatenate(
                [
                    [f"{m}:{val}" for val in getattr(mod, attr).columns.values]
                    for m, mod in self.mod.items()
                ]
            ),
            self.mod.keys(),
        )

        if columns is not None:
            assert (
                common is None and nonunique is None and unique is None
            ), "Cannot use columns with common, nonunique, or unique."

            # - modname1:column -> [modname1:column]
            # - column -> [modname1:column, modname2:column, ...]
            cols = [col for col in cols if col["name"] in columns or col["derived_name"] in columns]

            if mods is not None:
                cols = [col for col in cols if col["prefix"] in mods]

            # TODO: Counter for columns in order to track their usage
            # and error out if some columns were not used

        else:
            if common is None:
                common = True
            if nonunique is None:
                nonunique = True
            if unique is None:
                unique = True

            selector = {"common": common, "nonunique": nonunique, "unique": unique}

            cols = [col for col in cols if selector[col["class"]]]

        derived_name_count = Counter([col["derived_name"] for col in cols])

        # - axis == self.axis
        #   e.g. combine var from multiple modalities (with unique vars)
        # - 1 - axis == self.axis
        # . e.g. combine obs from multiple modalities (with shared obs)
        axis = 0 if attr == "var" else 1

        if 1 - axis == self.axis or self.axis == -1:
            if join_common or join_nonunique:
                raise ValueError(f"Cannot join columns with the same name for shared {attr}_names.")

        if join_common is None:
            join_common = False
            if attr == "var":
                join_common = self.axis == 0
            elif attr == "obs":
                join_common = self.axis == 1

        if join_nonunique is None:
            join_nonunique = False

        if prefix_unique is None:
            prefix_unique = True

        # Below we will rely on attrmap that has been calculated during .update()
        # and use it to create an index without duplicates
        # for faster concatenation and to reduce the amount of code

        attrmap = getattr(self, f"{attr}map")
        n_attr = self.n_vars if attr == "var" else self.n_obs

        dfs: List[pd.DataFrame] = []
        for m, mod in self.mod.items():
            if mods is not None and m not in mods:
                continue
            mod_map = attrmap[m]
            mod_n_attr = mod.n_vars if attr == "var" else mod.n_obs
            mask = mod_map != 0

            mod_df = getattr(mod, attr)
            mod_columns = [
                col["derived_name"] for col in cols if col["prefix"] == "" or col["prefix"] == m
            ]
            mod_df = mod_df[mod_df.columns.intersection(mod_columns)]

            if drop:
                getattr(mod, attr).drop(columns=mod_df.columns, inplace=True)

            # Don't use modname: prefix if columns need to be joined
            if join_common or join_nonunique or (not prefix_unique):
                cols_special = [
                    col["derived_name"]
                    for col in cols
                    if (
                        (col["class"] == "common") & join_common
                        or (col["class"] == "nonunique") & join_nonunique
                        or (col["class"] == "unique") & (not prefix_unique)
                    )
                    and col["prefix"] == m
                    and derived_name_count[col["derived_name"]] == col["count"]
                ]
                mod_df.columns = [
                    col if col in cols_special else f"{m}:{col}" for col in mod_df.columns
                ]
            else:
                mod_df.columns = [f"{m}:{col}" for col in mod_df.columns]

            mod_df = (
                _maybe_coerce_to_boolean(mod_df)
                .set_index(np.arange(mod_n_attr))
                .iloc[mod_map[mask] - 1]
                .set_index(np.arange(n_attr)[mask])
                .reindex(np.arange(n_attr))
            )
            dfs.append(mod_df)

        if only_drop:
            return

        global_df = _maybe_coerce_to_boolean(getattr(self, attr).set_index(np.arange(n_attr)))
        df = reduce(_update_and_concat, [global_df, *dfs])
        # TODO:
        # df = _maybe_coerce_to_bool(df)
        # df = _maybe_coerce_to_int(df)
        df = df.set_index(getattr(self, f"{attr}_names"))
        setattr(self, attr, df)

    def pull_obs(
        self,
        columns: Optional[List[str]] = None,
        mods: Optional[List[str]] = None,
        common: Optional[bool] = None,
        join_common: Optional[bool] = None,
        nonunique: Optional[bool] = None,
        join_nonunique: Optional[bool] = None,
        unique: Optional[bool] = None,
        prefix_unique: Optional[bool] = True,
        drop: bool = False,
        only_drop: bool = False,
    ):
        """
        Copy the data from the modalities to the global .obs,
        existing columns to be overwritten or updated

        Parameters
        ----------
        columns
            List of columns to pull from the modalities' .obs tables
        common
            If True, pull common columns.
            Common columns do not have modality prefixes.
            Pull from all modalities.
            Cannot be used with columns. True by default.
        mods
            List of modalities to pull from.
        join_common
            If True, attempt to join common columns.
            Common columns are present in all modalities.
            True for MuData wth axis=1 (shared var).
            False for MuData with axis=0 and axis=-1.
            Cannot be used with mods, or for shared attr.
        nonunique
            If True, pull columns that have a modality prefix
            such that there are multiple columns with the same name
            and different prefix.
            Cannot be used with columns or mods. True by default.
        join_nonunique
            If True, attempt to join non-unique columns.
            Intended usage is the same as for join_common.
            Cannot be used with mods, or for shared attr. False by default.
        unique
            If True, pull columns that have a modality prefix
            such that there is no other column with the same name
            and a different modality prefix.
            Cannot be used with columns or mods. True by default.
        prefix_unique
            If True, prefix unique column names with modname (default).
            No prefix when False.
        drop
            If True, drop the columns from the modalities after pulling.
        only_drop
            If True, drop the columns but do not actually pull them.
            Forces drop=True.
        """
        return self._pull_attr(
            "obs",
            columns=columns,
            mods=mods,
            common=common,
            join_common=join_common,
            nonunique=nonunique,
            join_nonunique=join_nonunique,
            unique=unique,
            prefix_unique=prefix_unique,
            drop=drop,
            only_drop=only_drop,
        )

    def pull_var(
        self,
        columns: Optional[List[str]] = None,
        mods: Optional[List[str]] = None,
        common: Optional[bool] = None,
        join_common: Optional[bool] = None,
        nonunique: Optional[bool] = None,
        join_nonunique: Optional[bool] = None,
        unique: Optional[bool] = None,
        prefix_unique: Optional[bool] = True,
        drop: bool = False,
        only_drop: bool = False,
    ):
        """
        Copy the data from the modalities to the global .var,
        existing columns to be overwritten or updated

        Parameters
        ----------
        columns
            List of columns to pull from the modalities' .var tables
        common
            If True, pull common columns.
            Common columns do not have modality prefixes.
            Pull from all modalities.
            Cannot be used with columns. True by default.
        mods
            List of modalities to pull from.
        join_common
            If True, attempt to join common columns.
            Common columns are present in all modalities.
            True for MuData with axis=0 (shared obs).
            False for MuData with axis=1 and axis=-1.
            Cannot be used with mods, or for shared attr.
        nonunique
            If True, pull columns that have a modality prefix
            such that there are multiple columns with the same name
            and different prefix.
            Cannot be used with columns or mods. True by default.
        join_nonunique
            If True, attempt to join non-unique columns.
            Intended usage is the same as for join_common.
            Cannot be used with mods, or for shared attr. False by default.
        unique
            If True, pull columns that have a modality prefix
            such that there is no other column with the same name
            and a different modality prefix.
            Cannot be used with columns or mods. True by default.
        prefix_unique
            If True, prefix unique column names with modname (default).
            No prefix when False.
        drop
            If True, drop the columns from the modalities after pulling.
        only_drop
            If True, drop the columns but do not actually pull them.
            Forces drop=True.
        """
        return self._pull_attr(
            "var",
            columns=columns,
            mods=mods,
            common=common,
            join_common=join_common,
            nonunique=nonunique,
            join_nonunique=join_nonunique,
            unique=unique,
            prefix_unique=prefix_unique,
            drop=drop,
            only_drop=only_drop,
        )

    def _push_attr(
        self,
        attr: Literal["obs", "var"],
        columns: Optional[List[str]] = None,
        mods: Optional[List[str]] = None,
        common: Optional[bool] = None,
        prefixed: Optional[bool] = None,
        drop: bool = False,
        only_drop: bool = False,
    ):
        """
        Copy the data from the global .obs/.var to the modalities,
        existing columns to be overwritten

        Parameters
        ----------
        attr
            Attribute to use, should be 'obs' or 'var'
        columns
            List of columns to push
        mods
            List of modalities to push to
        common
            If True, push common columns.
            Common columns do not have modality prefixes.
            Push to each modality unless all values for a modality are null.
            Cannot be used with columns. True by default.
        prefixed
            If True, push columns that have a modality prefix.
            which are prefixed by modality names.
            Only push to the respective modality names.
            Cannot be used with columns. True by default.
        drop
            If True, drop the columns from the global .obs/.var after pushing.
            False by default.
        only_drop
            If True, drop the columns but do not actually pull them.
            Forces drop=True. False by default.
        """

        if self.is_view:
            raise ValueError(f"Cannot push {attr} columns on a view.")

        if mods is not None:
            if isinstance(mods, str):
                mods = [mods]
            mods = list(dict.fromkeys(mods))
            if not all((m in self.mod for m in mods)):
                raise ValueError("All mods should be present in mdata.mod")
            elif len(mods) == self.n_mod:
                mods = None
            assert (
                common is None and prefixed is None
            ), "Cannot use mods with common, nonunique, or unique."

        if only_drop:
            drop = True

        cols = _classify_prefixed_columns(getattr(self, attr).columns.values, self.mod.keys())

        if columns is not None:
            assert (
                common is None and prefixed is None
            ), "Cannot use columns with common or prefixed."

            # - modname1:column -> [modname1:column]
            # - column -> [modname1:column, modname2:column, ...]
            cols = [col for col in cols if col["name"] in columns or col["derived_name"] in columns]

            # preemptively drop columns from other modalities
            if mods is not None:
                cols = [col for col in cols if col["prefix"] in mods or col["prefix"] == ""]
        else:
            if common is None:
                common = True
            if prefixed is None:
                prefixed = True

            selector = {"common": common, "prefixed": prefixed}

            cols = [col for col in cols if selector[col["class"]]]

        if len(cols) == 0:
            return

        derived_name_count = Counter([col["derived_name"] for col in cols])
        for c, count in derived_name_count.items():
            # if count > 1, there are both colname and modname:colname present
            if count > 1 and c in getattr(self, attr).columns:
                raise ValueError(
                    f"Cannot push multiple columns with the same name {c} with and without modality prefix. "
                    "You might have to explicitely specify columns to push."
                )

        attrmap = getattr(self, f"{attr}map")
        n_attr = self.n_vars if attr == "var" else self.n_obs

        for m, mod in self.mod.items():
            if mods is not None and m not in mods:
                continue

            mod_map = attrmap[m]
            mask = mod_map != 0
            mod_n_attr = mod.n_vars if attr == "var" else mod.n_obs

            mod_cols = [col for col in cols if col["prefix"] == m or col["class"] == "common"]
            df = getattr(self, attr)[mask].loc[:, [col["name"] for col in mod_cols]]
            df.columns = [col["derived_name"] for col in mod_cols]

            df = (
                df.set_index(np.arange(mod_n_attr))
                .iloc[mod_map[mask] - 1]
                .set_index(np.arange(mod_n_attr))
            )

            if not only_drop:
                # TODO: _maybe_coerce_to_bool
                # TODO: _maybe_coerce_to_int
                mod_df = getattr(mod, attr).set_index(np.arange(mod_n_attr))
                mod_df = _update_and_concat(mod_df, df)
                mod_df = mod_df.set_index(getattr(mod, f"{attr}_names"))
                setattr(mod, attr, mod_df)

        if drop:
            for col in cols:
                getattr(self, attr).drop(col["name"], axis=1, inplace=True)

    def push_obs(
        self,
        columns: Optional[List[str]] = None,
        mods: Optional[List[str]] = None,
        common: Optional[bool] = None,
        prefixed: Optional[bool] = None,
        drop: bool = False,
        only_drop: bool = False,
    ):
        """
        Copy the data from the mdata.obs to the modalities,
        existing columns to be overwritten

        Parameters
        ----------
        columns
            List of columns to push
        mods
            List of modalities to push to
        common
            If True, push common columns.
            Common columns do not have modality prefixes.
            Push to each modality unless all values for a modality are null.
            Cannot be used with columns. True by default.
        prefixed
            If True, push columns that have a modality prefix.
            which are prefixed by modality names.
            Only push to the respective modality names.
            Cannot be used with columns. True by default.
        drop
            If True, drop the columns from the global .obs after pushing.
            False by default.
        only_drop
            If True, drop the columns but do not actually pull them.
            Forces drop=True. False by default.
        """
        return self._push_attr(
            "obs",
            columns=columns,
            mods=mods,
            common=common,
            prefixed=prefixed,
            drop=drop,
            only_drop=only_drop,
        )

    def push_var(
        self,
        columns: Optional[List[str]] = None,
        mods: Optional[List[str]] = None,
        common: Optional[bool] = None,
        prefixed: Optional[bool] = None,
        drop: bool = False,
        only_drop: bool = False,
    ):
        """
        Copy the data from the mdata.var to the modalities,
        existing columns to be overwritten

        Parameters
        ----------
        columns
            List of columns to push
        mods
            List of modalities to push to
        common
            If True, push common columns.
            Common columns do not have modality prefixes.
            Push to each modality unless all values for a modality are null.
            Cannot be used with columns. True by default.
        prefixed
            If True, push columns that have a modality prefix.
            which are prefixed by modality names.
            Only push to the respective modality names.
            Cannot be used with columns. True by default.
        drop
            If True, drop the columns from the global .var after pushing.
            False by default.
        only_drop
            If True, drop the columns but do not actually pull them.
            Forces drop=True. False by default.
        """
        return self._push_attr(
            "var",
            columns=columns,
            mods=mods,
            common=common,
            prefixed=prefixed,
            drop=drop,
            only_drop=only_drop,
        )
>>>>>>> a1b2f124

    def write_h5mu(self, filename: Optional[str] = None, **kwargs):
        """
        Write MuData object to an HDF5 file
        """
        from .io import write_h5mu, _write_h5mu

        if self.isbacked and (filename is None or filename == self.filename):
            import h5py

            self.file.close()
            with h5py.File(self.filename, "a") as f:
                _write_h5mu(f, self, write_data=False, **kwargs)
        elif filename is None:
            raise ValueError("Provide a filename!")
        else:
            write_h5mu(filename, self, **kwargs)
            if self.isbacked:
                self.file.filename = filename

    write = write_h5mu

    def write_zarr(self, store: Union[MutableMapping, str, Path], **kwargs):
        """
        Write MuData object to a Zarr store
        """
        from .io import write_zarr

        write_zarr(store, self, **kwargs)

    def _gen_repr(self, n_obs, n_vars, extensive: bool = False, nest_level: int = 0) -> str:
        indent = "    " * nest_level
        backed_at = f" backed at {str(self.filename)!r}" if self.isbacked else ""
        view_of = "View of " if self.is_view else ""
        descr = f"{view_of}MuData object with n_obs × n_vars = {n_obs} × {n_vars}{backed_at}"
        for attr in ["obs", "var", "uns", "obsm", "varm", "obsp", "varp"]:
            if hasattr(self, attr) and getattr(self, attr) is not None:
                keys = list(getattr(self, attr).keys())
                if len(keys) > 0:
                    mod_sep = ":" if isinstance(getattr(self, attr), pd.DataFrame) else ""
                    global_keys = list(
                        map(
                            all,
                            zip(
                                *list(
                                    [
                                        [
                                            not col.startswith(mod + mod_sep)
                                            for col in getattr(self, attr).keys()
                                        ]
                                        for mod in self.mod
                                    ]
                                )
                            ),
                        )
                    )
                    if any(global_keys):
                        descr += f"\n{indent}  {attr}:\t{str([keys[i] for i in range(len(keys)) if global_keys[i]])[1:-1]}"
        descr += f"\n{indent}  {len(self.mod)} modalit{'y' if len(self.mod) == 1 else 'ies'}"
        for k, v in self.mod.items():
            mod_indent = "    " * (nest_level + 1)
            if isinstance(v, MuData):
                descr += f"\n{mod_indent}{k}:\t" + v._gen_repr(
                    n_obs, n_vars, extensive, nest_level + 1
                )
                continue
            descr += f"\n{mod_indent}{k}:\t{v.n_obs} x {v.n_vars}"
            for attr in [
                "obs",
                "var",
                "uns",
                "obsm",
                "varm",
                "layers",
                "obsp",
                "varp",
            ]:
                try:
                    keys = getattr(v, attr).keys()
                    if len(keys) > 0:
                        descr += f"\n{mod_indent}  {attr}:\t{str(list(keys))[1:-1]}"
                except AttributeError:
                    pass
        return descr

    def __repr__(self) -> str:
        return self._gen_repr(self.n_obs, self.n_vars, extensive=True)

    def _repr_html_(self, expand=None):
        """
        HTML formatter for MuData objects
        for rich display in notebooks.

        This formatter has an optional argument `expand`,
        which is a 3-bit flag:
        100 - expand MuData slots
        010 - expand .mod slots
        001 - expand slots for each modality
        """

        # Return text representation if set in options
        if OPTIONS["display_style"] == "text":
            from html import escape

            return f"<pre>{escape(repr(self))}</pre>"

        if expand is None:
            expand = OPTIONS["display_html_expand"]

        # General object properties
        header = "<span>MuData object <span class='hl-dim'>{} obs &times; {} var in {} modalit{}</span></span>".format(
            self.n_obs, self.n_vars, len(self.mod), "y" if len(self.mod) < 2 else "ies"
        )
        if self.isbacked:
            header += "<br>&#8627; <span>backed at <span class='hl-file'>{}</span></span>".format(
                self.file.filename
            )

        mods = "<br>"

        # Metadata
        mods += details_block_table(self, "obs", "Metadata", expand >> 2)
        # Embeddings
        mods += details_block_table(self, "obsm", "Embeddings & mappings", expand >> 2)
        # Distances
        mods += details_block_table(self, "obsp", "Distances", expand >> 2, square=True)
        # Miscellaneous (unstructured)
        if self.uns:
            mods += details_block_table(self, "uns", "Miscellaneous", expand >> 2)

        for m, dat in self.mod.items():
            mods += "<div class='block-mod'><div>"
            mods += "<details{}>".format(" open" if (expand & 0b010) >> 1 else "")
            mods += "<summary class='summary-mod'><div class='title title-mod'>{}</div><span class='hl-dim'>{} &times {}</span></summary>".format(
                m, *dat.shape
            )

            # General object properties
            mods += (
                "<span>{} object <span class='hl-dim'>{} obs &times; {} var</span></span>".format(
                    type(dat).__name__, *(dat.shape)
                )
            )
            if dat.isbacked:
                mods += "<br>&#8627; <span>backed at <span class='hl-file'>{}</span></span>".format(
                    self.file.filename
                )

            mods += "<br>"

            # X
            mods += block_matrix(dat, "X", "Matrix")
            # Layers
            mods += details_block_table(dat, "layers", "Layers", expand & 0b001, dims=False)
            # Metadata
            mods += details_block_table(dat, "obs", "Metadata", expand & 0b001)
            # Embeddings
            mods += details_block_table(dat, "obsm", "Embeddings", expand & 0b001)
            # Distances
            mods += details_block_table(dat, "obsp", "Distances", expand & 0b001, square=True)
            # Miscellaneous (unstructured)
            mods += details_block_table(dat, "uns", "Miscellaneous", expand & 0b001)

            mods += "</details>"
            mods += "</div></div>"
        mods += "<br/>"
        full = "".join((MUDATA_CSS, header, mods))
        return full

    def _find_unique_colnames(self, attr: str, ncols: int):
        nchars = 16
        allunique = False
        while not allunique:
            colnames = ["".join(choices(ascii_letters + digits, k=nchars)) for _ in range(ncols)]
            allunique = len(set(colnames)) == ncols
            nchars *= 2

        for i in range(ncols):
            finished = False
            while not finished:
                for ad in chain((self,), self.mod.values()):
                    if colnames[i] in getattr(ad, attr).columns:
                        colnames[i] = "_" + colnames[i]
                        break
                finished = True
        return colnames<|MERGE_RESOLUTION|>--- conflicted
+++ resolved
@@ -1237,7 +1237,6 @@
         """
         return self._axis
 
-<<<<<<< HEAD
     @property
     def mod_names(self) -> List[str]:
         """
@@ -1246,7 +1245,7 @@
         This property is read-only.
         """
         return list(self.mod.keys())
-=======
+
     def _pull_attr(
         self,
         attr: Literal["obs", "var"],
@@ -1815,7 +1814,6 @@
             drop=drop,
             only_drop=only_drop,
         )
->>>>>>> a1b2f124
 
     def write_h5mu(self, filename: Optional[str] = None, **kwargs):
         """

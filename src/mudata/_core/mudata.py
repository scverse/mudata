import warnings
from collections import Counter, abc
from collections.abc import Iterable, Mapping, MutableMapping, Sequence
from copy import deepcopy
from functools import reduce
from hashlib import sha1
from itertools import chain, combinations
from numbers import Integral
from os import PathLike
from pathlib import Path
from random import choices
from string import ascii_letters, digits
from types import MappingProxyType
from typing import Any, Literal, Union

import numpy as np
import pandas as pd
from anndata import AnnData
from anndata._core.aligned_mapping import AxisArraysBase, PairwiseArraysView
from anndata._core.views import DataFrameView
from anndata.utils import convert_to_dict

from .compat import AlignedView, AxisArrays, PairwiseArrays
from .config import OPTIONS
from .file_backing import MuDataFileManager
from .repr import MUDATA_CSS, block_matrix, details_block_table
from .utils import (
    MetadataColumn,
    _make_index_unique,
    _maybe_coerce_to_bool,
    _maybe_coerce_to_boolean,
    _maybe_coerce_to_int,
    _restore_index,
    _update_and_concat,
)
from .views import DictView


class MuAxisArraysView(AlignedView, AxisArraysBase):
    def __init__(self, parent_mapping: AxisArraysBase, parent_view: "MuData", subset_idx: Any):
        self.parent_mapping = parent_mapping
        self._parent = parent_view
        self.subset_idx = subset_idx
        self._axis = parent_mapping._axis

        @property
        def dimnames(self):
            return None


class MuAxisArrays(AxisArrays):
    _view_class = MuAxisArraysView


class ModDict(dict):
    def __init__(self, *args, **kwargs):
        super().__init__(*args, **kwargs)

    def _repr_hierarchy(
        self, nest_level: int = 0, is_last: bool = False, active_levels: list[int] | None = None
    ) -> str:
        descr = ""
        active_levels = active_levels or []
        for i, kv in enumerate(self.items()):
            k, v = kv
            indent = ("   " * nest_level) + ("└─ " if i == len(self) - 1 else "├─ ")

            if len(active_levels) > 0:
                indent_list = list(indent)
                for level in active_levels:
                    indent_list[level * 3] = "│"
                indent = "".join(indent_list)

            is_view = " view" if v.is_view else ""
            backed_at = f" backed at {str(v.filename)!r}" if v.isbacked else ""

            if isinstance(v, MuData):
                maybe_axis = (
                    (" [shared obs] " if v.axis == 0 else " [shared var] " if v.axis == 1 else " [shared obs and var] ")
                    if hasattr(v, "axis")
                    else ""
                )
                descr += f"\n{indent}{k} MuData{maybe_axis}({v.n_obs} × {v.n_vars}){backed_at}{is_view}"

                if i != len(self) - 1:
                    levels = [nest_level] + active_levels
                else:
                    levels = [level for level in active_levels if level != nest_level]
                descr += v.mod._repr_hierarchy(nest_level=nest_level + 1, active_levels=levels)
            elif isinstance(v, AnnData):
                descr += f"\n{indent}{k} AnnData ({v.n_obs} x {v.n_vars}){backed_at}{is_view}"
            else:
                continue

        return descr

    def __repr__(self) -> str:
        """
        Represent the hierarchy of the modalities in the object.

        A MuData object with two modalities, protein and RNA,
        with the latter being a MuData containing raw, QC'ed and hvg-filtered AnnData objects,
        will be represented as:

        root MuData (axis=0) (5000 x 20100)
        ├── protein AnnData (5000 x 100)
        └── rna MuData (axis=-1) (5000 x 20000)
            ├── raw AnnData (5000 x 20000)
            ├── quality-filtered AnnData (3000 x 20000)
            └── hvg-filtered AnnData (3000 x 4000)
        """
        return "MuData" + self._repr_hierarchy()


class MuData:
    """
    Multimodal data object

    MuData represents modalities as collections of AnnData objects
    as well as includes multimodal annotations
    such as embeddings and neighbours graphs learned jointly
    on multiple modalities and generalised sample
    and feature metadata tables.

    Parameters
    ----------
    data
        AnnData object or dictionary with AnnData objects as values.
        If a dictionary is passed, the keys will be used as modality names.
        If None, creates an empty MuData object.
    feature_types_names
        Dictionary to map feature types encoded in data.var["feature_types"] to modality names.
        Only relevant when data is an AnnData object.
        Default: {"Gene Expression": "rna", "Peaks": "atac", "Antibody Capture": "prot"}
    as_view
        Create a view of the MuData object.
    index
        Index to slice the MuData object when creating the view.
    **kwargs
        Additional arguments to create a MuData object.
    """

    def __init__(
        self,
        data: Union[AnnData, Mapping[str, AnnData], "MuData"] | None = None,
        feature_types_names: dict | None = MappingProxyType(
<<<<<<< HEAD
            {"Gene Expression": "rna", "Peaks": "atac", "Antibody Capture": "prot"}
=======
            {
                "Gene Expression": "rna",
                "Peaks": "atac",
                "Antibody Capture": "prot",
            }
>>>>>>> ca88bc01
        ),
        as_view: bool = False,
        index: tuple[slice | Integral, slice | Integral] | slice | Integral | None = None,
        **kwargs,
    ):
        self._init_common()
        if as_view:
            self._init_as_view(data, index)
            return

        # Add all modalities to a MuData object
        self.mod = ModDict()
        if data is None:
            # Initialize an empty MuData object
            pass
        elif isinstance(data, abc.Mapping):
            for k, v in data.items():
                self.mod[k] = v
        elif isinstance(data, AnnData):
            # Get the list of modalities
            if "feature_types" in data.var.columns:
                if data.var.feature_types.dtype.name == "category:":
                    mod_names = data.var.feature_types.cat.categories.values
                else:
                    mod_names = data.var.feature_types.unique()

                for name in mod_names:
                    alias = name
                    if feature_types_names is not None:
                        if name in feature_types_names.keys():
                            alias = feature_types_names[name]
                    self.mod[alias] = data[:, data.var.feature_types == name].copy()
            else:
                self.mod["data"] = data
        else:
            raise TypeError("Expected AnnData object or dictionary with AnnData objects as values")

        self._check_duplicated_names()

        # When creating from a dictionary with _init_from_dict_
        if len(kwargs) > 0:
            # Get global observations
            self._obs = kwargs.get("obs", None)
            if isinstance(self._obs, abc.Mapping) or self._obs is None:
                self._obs = pd.DataFrame(self._obs)

            # Get global variables
            self._var = kwargs.get("var", None)
            if isinstance(self._var, abc.Mapping) or self._var is None:
                self._var = pd.DataFrame(self._var)

            # Ensure no keys are missing
            for key in ("obsm", "varm", "obsp", "varp", "obsmap", "varmap"):
                kwargs[key] = kwargs.get(key) or {}

            # Map each attribute to its class and axis value
            attr_to_axis_arrays = {
                "obsm": (MuAxisArrays, 0),
                "varm": (MuAxisArrays, 1),
                "obsp": (PairwiseArrays, 0),
                "varp": (PairwiseArrays, 1),
                "obsmap": (MuAxisArrays, 0),
                "varmap": (MuAxisArrays, 1),
            }

            # Initialise each attribute
            for attr, (cls, axis) in attr_to_axis_arrays.items():
                setattr(self, f"_{attr}", cls(self, axis=axis, store=kwargs[attr]))

            self._axis = kwargs.get("axis") or 0

            # Restore proper .obs and .var
            self.update()

            self._uns = kwargs.get("uns") or {}

            return

        # Initialize global observations
        self._obs = pd.DataFrame()

        # Initialize global variables
        self._var = pd.DataFrame()

        # Make obs map for each modality
        self._obsm = MuAxisArrays(self, axis=0, store={})
        self._obsp = PairwiseArrays(self, axis=0, store={})
        self._obsmap = MuAxisArrays(self, axis=0, store={})

        # Make var map for each modality
        self._varm = MuAxisArrays(self, axis=1, store={})
        self._varp = PairwiseArrays(self, axis=1, store={})
        self._varmap = MuAxisArrays(self, axis=1, store={})

        self._axis = 0

        # Only call update() if there are modalities
        self.update()

    def _init_common(self):
        self._mudata_ref = None

        # Unstructured annotations
        # NOTE: this is dict in contract to OrderedDict in anndata
        #       due to favourable performance and lack of need to preserve the insertion order
        self._uns = {}

        # For compatibility with calls requiring AnnData slots
        self.raw = None
        self.X = None
        self.layers = None
        self.file = MuDataFileManager()
        self.is_view = False

    def _init_as_view(self, mudata_ref: "MuData", index):
        from anndata._core.index import _normalize_indices
        from anndata._core.views import _resolve_idxs

        obsidx, varidx = _normalize_indices(index, mudata_ref.obs.index, mudata_ref.var.index)

        # to handle single-element subsets, otherwise when subsetting a Dataframe
        # we get a Series
        if isinstance(obsidx, Integral):
            obsidx = slice(obsidx, obsidx + 1)
        if isinstance(varidx, Integral):
            varidx = slice(varidx, varidx + 1)

        self.mod = ModDict()
        for m, a in mudata_ref.mod.items():
            cobsidx, cvaridx = mudata_ref.obsmap[m][obsidx], mudata_ref.varmap[m][varidx]
            cobsidx, cvaridx = cobsidx[cobsidx > 0] - 1, cvaridx[cvaridx > 0] - 1
            if len(cobsidx) > 0 and len(cvaridx) > 0:
                if np.all(np.diff(cobsidx) == 1):
                    if a.is_view:
                        if (
                            isinstance(a, MuData)
                            and len(cobsidx) == a._mudata_ref.n_obs
                            or isinstance(a, AnnData)
                            and len(cobsidx) == a._adata_ref.n_obs
                        ):
                            cobsidx = slice(None)
                    elif len(cobsidx) == a.n_obs:
                        cobsidx = slice(None)
                if np.all(np.diff(cvaridx) == 1):
                    if a.is_view:
                        if (
                            isinstance(a, MuData)
                            and len(cvaridx) == a._mudata_ref.n_vars
                            or isinstance(a, AnnData)
                            and len(cvaridx) == a._adata_ref.n_vars
                        ):
                            cvaridx = slice(None)
                    elif len(cvaridx) == a.n_vars:
                        cvaridx = slice(None)
            if a.is_view:
                if isinstance(a, MuData):
                    self.mod[m] = a._mudata_ref[_resolve_idxs((a._oidx, a._vidx), (cobsidx, cvaridx), a._mudata_ref)]
                else:
                    self.mod[m] = a._adata_ref[_resolve_idxs((a._oidx, a._vidx), (cobsidx, cvaridx), a._adata_ref)]
            else:
                self.mod[m] = a[cobsidx, cvaridx]

        self._obs = DataFrameView(mudata_ref.obs.iloc[obsidx, :], view_args=(self, "obs"))
        self._obsm = mudata_ref.obsm._view(self, (obsidx,))
        self._obsp = mudata_ref.obsp._view(self, (obsidx, obsidx))
        self._var = DataFrameView(mudata_ref.var.iloc[varidx, :], view_args=(self, "var"))
        self._varm = mudata_ref.varm._view(self, (varidx,))
        self._varp = mudata_ref.varp._view(self, (varidx, varidx))

        for attr, idx in (("obs", obsidx), ("var", varidx)):
            posmap = {}
            size = getattr(self, attr).shape[0]
            for mod, mapping in getattr(mudata_ref, attr + "map").items():
                cposmap = np.zeros((size,), dtype=mapping.dtype)
                cidx = (mapping[idx] > 0).ravel()
                cposmap[cidx > 0] = np.arange(cidx.sum()) + 1
                posmap[mod] = cposmap
            setattr(self, "_" + attr + "map", posmap)

        self.is_view = True
        self.file = mudata_ref.file
        self._axis = mudata_ref._axis
        self._uns = mudata_ref._uns
        self._oidx = obsidx
        self._vidx = varidx

        if mudata_ref.is_view:
            self._mudata_ref = mudata_ref._mudata_ref
        else:
            self._mudata_ref = mudata_ref

    def _init_as_actual(self, data: "MuData"):
        self._init_common()
        self.mod = data.mod
        self._obs = data.obs
        self._var = data.var
        self._obsm = MuAxisArrays(self, axis=0, store=convert_to_dict(data.obsm))
        self._obsp = PairwiseArrays(self, axis=0, store=convert_to_dict(data.obsp))
        self._obsmap = MuAxisArrays(self, axis=0, store=convert_to_dict(data.obsmap))
        self._varm = MuAxisArrays(self, axis=1, store=convert_to_dict(data.varm))
        self._varp = PairwiseArrays(self, axis=1, store=convert_to_dict(data.varp))
        self._varmap = MuAxisArrays(self, axis=1, store=convert_to_dict(data.varmap))
        self._uns = data._uns
        self._axis = data._axis

    @classmethod
    def _init_from_dict_(
        cls,
        mod: Mapping[str, Mapping | AnnData] | None = None,
        obs: pd.DataFrame | Mapping[str, Iterable[Any]] | None = None,
        var: pd.DataFrame | Mapping[str, Iterable[Any]] | None = None,
        uns: Mapping[str, Any] | None = None,
        obsm: np.ndarray | Mapping[str, Sequence[Any]] | None = None,
        varm: np.ndarray | Mapping[str, Sequence[Any]] | None = None,
        obsp: np.ndarray | Mapping[str, Sequence[Any]] | None = None,
        varp: np.ndarray | Mapping[str, Sequence[Any]] | None = None,
        obsmap: Mapping[str, Sequence[int]] | None = None,
        varmap: Mapping[str, Sequence[int]] | None = None,
        axis: Literal[0, 1] = 0,
    ):
        return cls(
            data={
                k: (
                    v
                    if isinstance(v, AnnData) or isinstance(v, MuData)
                    else MuData(**v)
                    if "mod" in v
                    else AnnData(**v)
                )
                for k, v in mod.items()
            },
            obs=obs,
            var=var,
            uns=uns,
            obsm=obsm,
            varm=varm,
            obsp=obsp,
            varp=varp,
            obsmap=obsmap,
            varmap=varmap,
            axis=axis,
        )

    def _check_duplicated_attr_names(self, attr: str):
<<<<<<< HEAD
        if any(not getattr(self.mod[mod_i], attr + "_names").astype(str).is_unique for mod_i in self.mod):
=======
        if any(
            not getattr(self.mod[mod_i], attr + "_names").astype(str).is_unique
            for mod_i in self.mod
        ):
>>>>>>> ca88bc01
            # If there are non-unique attr_names, we can only handle outer joins
            # under the condition the duplicated values are restricted to one modality
            dups = [
                np.unique(
                    getattr(self.mod[mod_i], attr + "_names")[
                        getattr(self.mod[mod_i], attr + "_names").astype(str).duplicated()
                    ]
                )
                for mod_i in self.mod
            ]
            for i, mod_i_dup_attrs in enumerate(dups):
                for j, mod_j in enumerate(self.mod):
                    if j != i:
                        if any(np.isin(mod_i_dup_attrs, getattr(self.mod[mod_j], attr + "_names").values)):
                            warnings.warn(
                                f"Duplicated {attr}_names should not be present in different modalities due to the ambiguity that leads to.",
                                stacklevel=3,
                            )
            return True
        return False

    def _check_duplicated_names(self):
        self._check_duplicated_attr_names("obs")
        self._check_duplicated_attr_names("var")

    def _check_intersecting_attr_names(self, attr: str):
        for mod_i, mod_j in combinations(self.mod, 2):
            mod_i_attr_index = getattr(self.mod[mod_i], attr + "_names")
            mod_j_attr_index = getattr(self.mod[mod_j], attr + "_names")
            intersection = mod_i_attr_index.intersection(mod_j_attr_index, sort=False)
            if intersection.shape[0] > 0:
                # Some of the elements are also in another index
                return True
        return False

    def _check_changed_attr_names(self, attr: str, columns: bool = False):
        attrhash = f"_{attr}hash"
        attr_names_changed, attr_columns_changed = False, False
        if not hasattr(self, attrhash):
            attr_names_changed, attr_columns_changed = True, True
        elif len(self.mod) < len(getattr(self, attrhash)):
            attr_names_changed, attr_columns_changed = True, None
        else:
            for m in self.mod.keys():
                if m in getattr(self, attrhash):
                    cached_hash = getattr(self, attrhash)[m]
                    new_hash = (
                        sha1(np.ascontiguousarray(getattr(self.mod[m], attr).index.values)).hexdigest(),
                        sha1(np.ascontiguousarray(getattr(self.mod[m], attr).columns.values)).hexdigest(),
                    )
                    if cached_hash[0] != new_hash[0]:
                        attr_names_changed = True
                        if not attr_columns_changed:
                            attr_columns_changed = None
                        break
                    if columns:
                        if cached_hash[1] != new_hash[1]:
                            attr_columns_changed = True
                else:
                    attr_names_changed, attr_columns_changed = True, None
                    break
        return (attr_names_changed, attr_columns_changed)

    def copy(self, filename: PathLike | None = None) -> "MuData":
        """
        Make a copy.

        Parameters
        ----------
        filename
            If the object is backed, copy the object to a new file.
        """
        if not self.isbacked:
            mod = {}
            for k, v in self.mod.items():
                mod[k] = v.copy()
            return self._init_from_dict_(
                mod,
                self.obs.copy(),
                self.var.copy(),
                deepcopy(self.uns),  # this should always be an empty dict
                self.obsm.copy(),
                self.varm.copy(),
                self.obsp.copy(),
                self.varp.copy(),
                self.obsmap.copy(),
                self.varmap.copy(),
                self.axis,
            )
        else:
            if filename is None:
                raise ValueError(
                    "To copy a MuData object in backed mode, pass a filename: `copy(filename='myfilename.h5mu')`"
                )
            from .io import read_h5mu, write_h5mu

            write_h5mu(filename, self)
            return read_h5mu(filename, self.file._filemode)

    def strings_to_categoricals(self, df: pd.DataFrame | None = None):
        """Transform string columns in .var and .obs slots of MuData to categorical as well as of .var and .obs slots in each AnnData object.

        This keeps it compatible with AnnData.strings_to_categoricals() method.
        """
        AnnData.strings_to_categoricals(self, df)

        # Call the same method on each modality
        if df is None:
            for k in self.mod:
                self.mod[k].strings_to_categoricals()
        else:
            return df

    # To increase compatibility with scanpy methods
    _sanitize = strings_to_categoricals

    def __getitem__(self, index) -> Union["MuData", AnnData]:
        if isinstance(index, str):
            return self.mod[index]
        else:
            return MuData(self, as_view=True, index=index)

    @property
    def shape(self) -> tuple[int, int]:
        """Shape of data, all variables and observations combined (:attr:`n_obs`, :attr:`n_var`)."""
        return self.n_obs, self.n_vars

    def __len__(self) -> int:
        """Length defined as a total number of observations (:attr:`n_obs`)."""
        return self.n_obs

    # # Currently rely on AnnData's interface for setting .obs / .var
    # # This code implements AnnData._set_dim_df for another namespace
    # def _set_dim_df(self, value: pd.DataFrame, attr: str):
    #     if not isinstance(value, pd.DataFrame):
    #         raise ValueError(f"Can only assign pd.DataFrame to {attr}.")
    #     value_idx = AnnData._prep_dim_index(self, value.index, attr)
    #     setattr(self, f"_{attr}", value)
    #     AnnData._set_dim_index(self, value_idx, attr)

    def _create_global_attr_index(self, attr: str, axis: int):
        if axis == (1 - self._axis):
            # Shared indices
            modindices = [getattr(self.mod[m], attr).index for m in self.mod]
            if all(modindices[i].equals(modindices[i + 1]) for i in range(len(modindices) - 1)):
                attrindex = modindices[0].copy()
            attrindex = reduce(pd.Index.union, [getattr(self.mod[m], attr).index for m in self.mod]).values
        else:
            # Modality-specific indices
            attrindex = np.concatenate([getattr(self.mod[m], attr).index.values for m in self.mod], axis=0)
        return attrindex

    def _update_attr(
        self,
        attr: str,
        axis: int,
        **kwargs,  # for _pull_attr()
    ):
        """
        Update global observations/variables with observations/variables for each modality.

        The following considerations are taken into account and will influence the time it takes to .update():
        - are there duplicated obs_names/var_names?
        - are there intersecting obs_names/var_names between modalities?
        - have obs_names/var_names of modalities changed?
        """
        if OPTIONS["pull_on_update"] is None:
            warnings.warn(
                "From 0.4 .update() will not pull obs/var columns from individual modalities by default anymore. "
                "Set mudata.set_options(pull_on_update=False) to adopt the new behaviour, which will become the default. "
                "Use new pull_obs/pull_var and push_obs/push_var methods for more flexibility.",
                FutureWarning,
                stacklevel=2,
            )

            join_common = False
            if "join_common" in kwargs:
                join_common = kwargs.pop("join_common")
            self._update_attr_legacy(attr, axis, join_common, **kwargs)
            return

        # No _attrhash when upon read
        # No _attrhash in mudata < 0.2.0
        _attrhash = f"_{attr}hash"
        attr_changed = self._check_changed_attr_names(attr)

<<<<<<< HEAD
        attr_duplicated = self._check_duplicated_attr_names(attr)
        attr_intersecting = self._check_intersecting_attr_names(attr)

        if attr_duplicated:
            warnings.warn(
                f"{attr}_names are not unique. To make them unique, call `.{attr}_names_make_unique`.", stacklevel=2
            )
            if self._axis == -1:
                warnings.warn(
                    f"Behaviour is not defined with axis=-1, {attr}_names need to be made unique first.", stacklevel=2
                )

=======
>>>>>>> ca88bc01
        if not any(attr_changed):
            # Nothing to update
            return

        data_global = getattr(self, attr)
        prev_index = data_global.index

        attr_duplicated = not data_global.index.is_unique or self._check_duplicated_attr_names(attr)
        attr_intersecting = self._check_intersecting_attr_names(attr)

        # Generate unique colnames
        (rowcol,) = self._find_unique_colnames(attr, 1)

        attrm = getattr(self, attr + "m")
        attrp = getattr(self, attr + "p")
        attrmap = getattr(self, attr + "map")

        dfs = [
            getattr(a, attr)
            .loc[:, []]
            .assign(**{f"{m}:{rowcol}": np.arange(getattr(a, attr).shape[0])})
            for m, a in self.mod.items()
        ]

        index_order = None
        can_update = True

        def fix_attrmap_col(data_mod: pd.DataFrame, mod: str, rowcol: str) -> str:
            colname = mod + ":" + rowcol
            # use 0 as special value for missing
            # we could use a pandas.array, which has missing values support, but then we get an Exception upon hdf5 write
            # also, this is compatible to Muon.jl
            col = data_mod[colname] + 1
            col.replace(np.nan, 0, inplace=True)
            data_mod[colname] = col.astype(np.uint32)
            return colname

        kept_idx: Any
        new_idx: Any

        def reorder_data_mod():
            nonlocal kept_idx, new_idx, data_mod
            # reorder new index to conform to the old index as much as possible
            kept_idx = data_global.index[data_global.index.isin(data_mod.index)]
            new_idx = data_mod.index[~data_mod.index.isin(data_global.index)]
            data_mod = data_mod.loc[kept_idx.append(new_idx), :]

        def calc_attrm_update():
            nonlocal index_order, can_update
            index_order = data_global.index.get_indexer(data_mod.index)
            can_update = (
                new_idx.shape[0] == 0  # noqa: F821   filtered or reordered
                or kept_idx.shape[0] == data_global.shape[0]  # noqa: F821     new rows only
                or data_mod.shape[0]
                == data_global.shape[
                    0
                ]  # renamed (since new_idx.shape[0] > 0 and kept_idx.shape[0] < data_global.shape[0])
                or (
                    axis == self.axis and axis != -1 and data_mod.shape[0] > data_global.shape[0]
                )  # new modality added and concacenated
            )

        #
        # Join modality .obs/.var tables
        #
        # Main case: no duplicates and no intersection if the axis is not shared
        if not attr_duplicated:
            # Shared axis
<<<<<<< HEAD
            if axis == (1 - self._axis) or self._axis == -1:
                # We assume attr_intersecting and can't join_common
                data_mod = pd.concat(
                    [
                        getattr(a, attr)
                        .loc[:, []]
                        .assign(**{rowcol: np.arange(getattr(a, attr).shape[0])})
                        .add_prefix(m + ":")
                        for m, a in self.mod.items()
                    ],
                    join="outer",
                    axis=1,
                    sort=False,
                )
            else:
                data_mod = _maybe_coerce_to_bool(
                    pd.concat(
                        [
                            getattr(a, attr)
                            .loc[:, []]
                            .assign(**{rowcol: np.arange(getattr(a, attr).shape[0])})
                            .add_prefix(m + ":")
                            for m, a in self.mod.items()
                        ],
                        join="outer",
                        axis=0,
                        sort=False,
                    )
                )

            for mod in self.mod.keys():
                colname = mod + ":" + rowcol
                # use 0 as special value for missing
                # we could use a pandas.array, which has missing values support, but then we get an Exception upon hdf5 write
                # also, this is compatible to Muon.jl
                col = data_mod[colname] + 1
                col.replace(np.nan, 0, inplace=True)
                data_mod[colname] = col.astype(np.uint32)

            if len(data_global.columns) > 0:
                # TODO: if there were intersecting attrnames between modalities,
                #       this will increase the size of the index
                # Should we use attrmap to figure the index out?
                #
                if not attr_intersecting:
                    data_mod = data_mod.join(data_global, how="left", sort=False)
                else:
                    # In order to preserve the order of the index, instead,
                    # perform a join based on (index, attrmap value) pairs.
                    (col_index,) = self._find_unique_colnames(attr, 1)
                    data_mod = data_mod.rename_axis(col_index, axis=0).reset_index()

                    data_global = data_global.rename_axis(col_index, axis=0).reset_index()
                    for mod in self.mod.keys():
                        # Only add mapping for modalities that exist in attrmap
                        if mod in getattr(self, attr + "map"):
                            data_global[mod + ":" + rowcol] = getattr(self, attr + "map")[mod]
                    attrmap_columns = [
                        mod + ":" + rowcol for mod in self.mod.keys() if mod in getattr(self, attr + "map")
                    ]

                    data_mod = data_mod.merge(data_global, on=[col_index, *attrmap_columns], how="left", sort=False)
=======
            data_mod = pd.concat(
                dfs,
                join="outer",
                axis=1 if axis == (1 - self._axis) or self._axis == -1 else 0,
                sort=False,
            )
            for mod in self.mod.keys():
                fix_attrmap_col(data_mod, mod, rowcol)

            data_mod = _make_index_unique(data_mod, force=attr_intersecting)
            data_global = _make_index_unique(data_global, force=attr_intersecting)
            if data_global.shape[1] > 0:
                data_mod = data_mod.join(data_global, how="left", sort=False)

            if data_global.shape[0] > 0:
                reorder_data_mod()
                calc_attrm_update()
>>>>>>> ca88bc01

            data_mod = _restore_index(data_mod)
            data_global = _restore_index(data_global)
        #
        # General case: with duplicates and/or intersections
        #
        else:
<<<<<<< HEAD
            dfs = [
                _make_index_unique(
                    getattr(a, attr)
                    .loc[:, []]
                    .assign(**{rowcol: np.arange(getattr(a, attr).shape[0])})
                    .add_prefix(m + ":")
                )
                for m, a in self.mod.items()
            ]
            data_mod = pd.concat(dfs, join="outer", axis=axis, sort=False)

            # pd.concat wrecks the ordering when doing an outer join with a MultiIndex and different data frame shapes
            if axis == 1:
                newidx = (
                    reduce(lambda x, y: x.union(y, sort=False), (df.index for df in dfs))
                    .to_frame()
                    .reset_index(level=1, drop=True)
                )
                globalidx = data_global.index.get_level_values(0)
                mask = globalidx.isin(newidx.iloc[:, 0])
                if len(mask) > 0:
                    negativemask = ~newidx.index.get_level_values(0).isin(globalidx)
                    newidx = pd.MultiIndex.from_frame(
                        pd.concat([newidx.loc[globalidx[mask], :], newidx.iloc[negativemask, :]], axis=0)
                    )
                data_mod = data_mod.reindex(newidx, copy=False)

=======
            dfs = [_make_index_unique(df, force=True) for df in dfs]
            data_mod = pd.concat(
                dfs,
                join="outer",
                axis=1 if axis == (1 - self._axis) or self._axis == -1 else 0,
                sort=False,
            )

>>>>>>> ca88bc01
            data_mod = _restore_index(data_mod)
            data_mod.index.set_names(rowcol, inplace=True)
            data_global.index.set_names(rowcol, inplace=True)
            for mod, amod in self.mod.items():
                colname = fix_attrmap_col(data_mod, mod, rowcol)
                if mod in attrmap:
                    modmap = attrmap[mod].ravel()
                    modmask = modmap > 0
                    # only use unchanged modalities for ordering
                    if (
                        modmask.sum() == getattr(amod, attr).shape[0]
                        and (
                            getattr(amod, attr).index[modmap[modmask] - 1] == prev_index[modmask]
                        ).all()
                    ):
                        data_mod.set_index(colname, append=True, inplace=True)
                        data_global.set_index(attrmap[mod].reshape(-1), append=True, inplace=True)
                        data_global.index.set_names(colname, level=-1, inplace=True)

            if data_global.shape[0] > 0:
                if not data_global.index.is_unique:
                    warnings.warn(
                        f"{attr}_names is not unique, global {attr} is present, and {attr}map is empty. The update() is not well-defined, verify if global {attr} map to the correct modality-specific {attr}.",
                        stacklevel=2,
<<<<<<< HEAD
                    )
                    data_mod.reset_index(data_mod.index.names.difference(data_global.index.names), inplace=True)
                    data_mod = _make_index_unique(data_mod)
                    data_global = _make_index_unique(data_global)
=======
                    )
                    data_mod.reset_index(
                        data_mod.index.names.difference(data_global.index.names), inplace=True
                    )
                # after inserting a new modality with duplicates, but no duplicates before:
                # data_mod.index is not unique
                # after deleting a modality with duplicates: data_global.index is not unique, but
                # data_mod.index is unique
                need_unique = data_mod.index.is_unique | data_global.index.is_unique
                data_global = _make_index_unique(data_global, force=need_unique)
                data_mod = _make_index_unique(data_mod, force=need_unique)
>>>>>>> ca88bc01
                data_mod = data_mod.join(data_global, how="left", sort=False)

                reorder_data_mod()
                calc_attrm_update()

                if need_unique:
                    data_mod = _restore_index(data_mod)
                    data_global = _restore_index(data_global)

            data_mod.reset_index(level=list(range(1, data_mod.index.nlevels)), inplace=True)
            data_global.reset_index(level=list(range(1, data_global.index.nlevels)), inplace=True)
            data_mod.index.set_names(None, inplace=True)
            data_global.index.set_names(None, inplace=True)

        # get adata positions and remove columns from the data frame
        mdict = {}
        for m in self.mod.keys():
            colname = m + ":" + rowcol
            mdict[m] = data_mod[colname].to_numpy()
<<<<<<< HEAD
            # data_mod.drop(colname, axis=1, inplace=True)

        # Add data from global .obs/.var columns # This might reduce the size of .obs/.var if observations/variables were removed
        if getattr(self, attr).index.is_unique:
            # There are no new values in the index
            # Original index is present in data_global
            attr_reindexed = getattr(self, attr).reindex(index=data_mod.index, copy=False)
        else:
            # Reindexing won't work with duplicated labels:
            #   cannot reindex on an axis with duplicate labels.
            # Use attrmap to resolve it.

            # TODO: might be possible to refactor to memoize it
            # if it has already been done in the same ._update_attr()
            col_index, col_range = self._find_unique_colnames(attr, 2)

            # copy is made here
            data_mod = data_mod.rename_axis(col_index, axis=0).reset_index()

            data_global[col_range] = np.arange(len(data_global))

            for mod in self.mod.keys():
                if mod in getattr(self, attr + "map"):
                    data_global[mod + ":" + rowcol] = getattr(self, attr + "map")[mod]
            attrmap_columns = [mod + ":" + rowcol for mod in self.mod.keys() if mod in getattr(self, attr + "map")]

            data_mod = data_mod.merge(data_global, on=attrmap_columns, how="left", sort=False)

            index_selection = data_mod[col_range].values

            data_mod.drop(col_range, axis=1, inplace=True)
            data_global.drop(col_range, axis=1, inplace=True)

            # Restore the index and remove the helper column
            data_mod = data_mod.set_index(col_index).rename_axis(None, axis=0)
            attr_reindexed = getattr(self, attr).iloc[index_selection]
            attr_reindexed.index = data_mod.index
=======
            data_mod.drop(colname, axis=1, inplace=True)
>>>>>>> ca88bc01

        if not data_mod.index.is_unique:
            warnings.warn(
                f"{attr}_names are not unique. To make them unique, call `.{attr}_names_make_unique`."
            )
            if self._axis == -1:
                warnings.warn(
                    f"Behaviour is not defined with axis=-1, {attr}_names need to be made unique first."
                )

<<<<<<< HEAD
        setattr(self, "_" + attr, attr_reindexed)
=======
        setattr(
            self,
            "_" + attr,
            data_mod,
        )
>>>>>>> ca88bc01

        # Update .obsm/.varm
        # this needs to be after setting _obs/_var due to dimension checking in the aligned mapping
        attrmap.clear()
        attrmap.update(mdict)
        for mod, mapping in mdict.items():
            attrm[mod] = mapping > 0

<<<<<<< HEAD
        now_index = getattr(self, attr).index

        if len(prev_index) == 0:
            # New object
            pass
        elif now_index.equals(prev_index):
            # Index is the same
            pass
        else:
            keep_index = prev_index.isin(now_index)
            new_index = ~now_index.isin(prev_index)

            if new_index.sum() == 0 or (
                keep_index.sum() + new_index.sum() == len(now_index) and len(now_index) > len(prev_index)
            ):
                # Another length (filtered) or new modality added
                # Update .obsm/.varm (size might have changed)
                # NOTE: .get_index doesn't work with duplicated indices
                if any(prev_index.duplicated()):
                    # Assume the relative order of duplicates hasn't changed
                    # NOTE: .get_loc() for each element is too slow
                    # We will rename duplicated in prev_index and now_index
                    # in order to use .get_indexer
                    # index_order = [
                    #    prev_index.get_loc(i) if i in prev_index else -1 for i in now_index
                    # ]
                    prev_values = prev_index.values.copy()
                    now_values = now_index.values.copy()
                    for value in prev_index[np.where(prev_index.duplicated())[0]]:
                        v_now = np.where(now_index == value)[0]
                        v_prev = np.where(prev_index.get_loc(value))[0]
                        for i in range(min(len(v_now), len(v_prev))):
                            prev_values[v_prev[i]] = f"{str(value)}-{i}"
                            now_values[v_now[i]] = f"{str(value)}-{i}"

                    prev_index = pd.Index(prev_values)
                    now_index = pd.Index(now_values)

                index_order = prev_index.get_indexer(now_index)

                for mx_key in attrm.keys():
=======
        if index_order is not None:
            if can_update:
                for mx_key, mx in attrm.items():
>>>>>>> ca88bc01
                    if mx_key not in self.mod.keys():  # not a modality name
                        cattr = attrm[mx_key]
                        if isinstance(cattr, pd.DataFrame):
                            cattr = cattr.iloc[index_order, :]
                            cattr.iloc[index_order == -1, :] = pd.NA
                        else:
                            cattr = cattr[index_order]
                            cattr[index_order == -1] = np.nan
                        attrm[mx_key] = cattr

                # Update .obsp/.varp (size might have changed)
                for mx_key in attrp.keys():
                    attrp[mx_key] = attrp[mx_key][index_order, index_order]
                    attrp[mx_key][index_order == -1, :] = -1
                    attrp[mx_key][:, index_order == -1] = -1

            else:
                raise NotImplementedError(
                    f"{attr}_names seem to have been renamed and filtered at the same time. "
                    "There is no way to restore the order. MuData object has to be re-created from these modalities:\n"
                    "  mdata1 = MuData(mdata.mod)"
                )

        # Write _attrhash
        if attr_changed:
            if not hasattr(self, _attrhash):
                setattr(self, _attrhash, {})
            for m, mod in self.mod.items():
                getattr(self, _attrhash)[m] = (
                    sha1(np.ascontiguousarray(getattr(mod, attr).index.values)).hexdigest(),
                    sha1(np.ascontiguousarray(getattr(mod, attr).columns.values)).hexdigest(),
                )

        if OPTIONS["pull_on_update"]:
            self._pull_attr(attr, **kwargs)

    def _update_attr_legacy(
        self,
        attr: str,
        axis: int,
        join_common: bool = False,
        **kwargs,  # for _pull_attr()
    ):
        """
        Update global observations/variables with observations/variables for each modality.

        This method will be removed in the next versions. See _update_attr() instead.
        """
        prev_index = getattr(self, attr).index

        # No _attrhash when upon read
        # No _attrhash in mudata < 0.2.0
        _attrhash = f"_{attr}hash"
        attr_changed = self._check_changed_attr_names(attr, columns=True)

        attr_duplicated = self._check_duplicated_attr_names(attr)
        attr_intersecting = self._check_intersecting_attr_names(attr)

        if attr_duplicated:
            warnings.warn(
<<<<<<< HEAD
                f"{attr}_names are not unique. To make them unique, call `.{attr}_names_make_unique`.", stacklevel=2
            )
            if self._axis == -1:
                warnings.warn(
                    f"Behaviour is not defined with axis=-1, {attr}_names need to be made unique first.", stacklevel=2
=======
                f"{attr}_names are not unique. To make them unique, call `.{attr}_names_make_unique`.",
                stacklevel=2,
            )
            if self._axis == -1:
                warnings.warn(
                    f"Behaviour is not defined with axis=-1, {attr}_names need to be made unique first.",
                    stacklevel=2,
>>>>>>> ca88bc01
                )

        if not any(attr_changed):
            # Nothing to update
            return

        # Check if the are same obs_names/var_names in different modalities
        # If there are, join_common=True request can not be satisfied
        if join_common:
            if attr_intersecting:
                warnings.warn(
<<<<<<< HEAD
                    f"Cannot join columns with the same name because {attr}_names are intersecting.", stacklevel=2
=======
                    f"Cannot join columns with the same name because {attr}_names are intersecting.",
                    stacklevel=2,
>>>>>>> ca88bc01
                )
                join_common = False

        # Figure out which global columns exist
        columns_global = getattr(self, attr).columns[
            list(
                map(
                    all,
                    zip(
                        *[
                            [
                                not col.startswith(mod + ":")
                                or col[col.startswith(mod + ":") and len(mod + ":") :]
                                not in getattr(self.mod[mod], attr).columns
                                for col in getattr(self, attr).columns
                            ]
                            for mod in self.mod
                        ],
                        strict=False,
                    ),
                )
            )
        ]

        # Keep data from global .obs/.var columns
        data_global = getattr(self, attr).loc[:, columns_global]

        # Generate unique colnames
        (rowcol,) = self._find_unique_colnames(attr, 1)

        attrm = getattr(self, attr + "m")
        attrp = getattr(self, attr + "p")
        attrmap = getattr(self, attr + "map")

        if join_common:
            # If all modalities have a column with the same name, it is not global
            columns_common = reduce(
                lambda a, b: a.intersection(b), [getattr(self.mod[mod], attr).columns for mod in self.mod]
            )
            data_global = data_global.loc[:, [c not in columns_common for c in data_global.columns]]

        # TODO: take advantage when attr_changed[0] == False — only new columns to be added

        #
        # Join modality .obs/.var tables
        #
        # Main case: no duplicates and no intersection if the axis is not shared
        #
        if not attr_duplicated:
            # Shared axis
            if axis == (1 - self._axis) or self._axis == -1:
                # We assume attr_intersecting and can't join_common
                data_mod = _maybe_coerce_to_bool(
                    pd.concat(
                        [
                            _maybe_coerce_to_boolean(
                                getattr(a, attr)
                                .assign(**{rowcol: np.arange(getattr(a, attr).shape[0])})
                                .add_prefix(m + ":")
                            )
                            for m, a in self.mod.items()
                        ],
                        join="outer",
                        axis=1,
                        sort=False,
                    )
                )
            else:
                if join_common:
                    # We checked above that attr_names are guaranteed to be unique and thus are safe to be used for joins
                    data_mod = pd.concat(
                        [
                            _maybe_coerce_to_boolean(
                                getattr(a, attr)
                                .drop(columns_common, axis=1)
                                .assign(**{rowcol: np.arange(getattr(a, attr).shape[0])})
                                .add_prefix(m + ":")
                            )
                            for m, a in self.mod.items()
                        ],
                        join="outer",
                        axis=0,
                        sort=False,
                    )
                    data_common = pd.concat(
                        [_maybe_coerce_to_boolean(getattr(a, attr)[columns_common]) for m, a in self.mod.items()],
                        join="outer",
                        axis=0,
                        sort=False,
                    )

                    data_mod = _maybe_coerce_to_bool(data_mod.join(data_common, how="left", sort=False))
                    data_common = _maybe_coerce_to_bool(data_common)

                    # this occurs when join_common=True and we already have a global data frame, e.g. after reading from H5MU
                    sharedcols = data_mod.columns.intersection(data_global.columns)
                    data_global.rename(columns={col: f"global:{col}" for col in sharedcols}, inplace=True)
                else:
                    data_mod = _maybe_coerce_to_bool(
                        pd.concat(
                            [
                                _maybe_coerce_to_boolean(
                                    getattr(a, attr)
                                    .assign(**{rowcol: np.arange(getattr(a, attr).shape[0])})
                                    .add_prefix(m + ":")
                                )
                                for m, a in self.mod.items()
                            ],
                            join="outer",
                            axis=0,
                            sort=False,
                        )
                    )

            for mod in self.mod.keys():
                colname = mod + ":" + rowcol
                # use 0 as special value for missing
                # we could use a pandas.array, which has missing values support, but then we get an Exception upon hdf5 write
                # also, this is compatible to Muon.jl
                col = data_mod[colname] + 1
                col.replace(np.nan, 0, inplace=True)
                data_mod[colname] = col.astype(np.uint32)

            if len(data_global.columns) > 0:
                # TODO: if there were intersecting attrnames between modalities,
                #       this will increase the size of the index
                # Should we use attrmap to figure the index out?
                #
                if not attr_intersecting:
                    data_mod = data_mod.join(data_global, how="left", sort=False)
                else:
                    # In order to preserve the order of the index, instead,
                    # perform a join based on (index, cumcount) pairs.
                    col_index, col_cumcount = self._find_unique_colnames(attr, 2)
                    data_mod = data_mod.rename_axis(col_index, axis=0).reset_index()
                    data_mod[col_cumcount] = data_mod.groupby(col_index).cumcount()
                    data_global = data_global.rename_axis(col_index, axis=0).reset_index()
                    data_global[col_cumcount] = data_global.reset_index().groupby(col_index).cumcount()
                    data_mod = data_mod.merge(data_global, on=[col_index, col_cumcount], how="left", sort=False)
                    # Restore the index and remove the helper column
                    data_mod = data_mod.set_index(col_index).rename_axis(None, axis=0)
                    del data_mod[col_cumcount]
                    data_global = data_global.set_index(col_index).rename_axis(None, axis=0)
                    del data_global[col_cumcount]

        #
        # General case: with duplicates and/or intersections
        #
        else:
            if join_common:
                dfs = [
                    _maybe_coerce_to_boolean(
                        _make_index_unique(
                            getattr(a, attr)
                            .drop(columns_common, axis=1)
                            .assign(**{rowcol: np.arange(getattr(a, attr).shape[0])})
                            .add_prefix(m + ":"),
                            force=True,
                        )
                    )
                    for m, a in self.mod.items()
                ]

                # Here, attr_names are guaranteed to be unique and are safe to be used for joins
                data_mod = pd.concat(dfs, join="outer", axis=axis, sort=False)

                data_common = pd.concat(
                    [
<<<<<<< HEAD
                        _maybe_coerce_to_boolean(_make_index_unique(getattr(a, attr)[columns_common]))
=======
                        _maybe_coerce_to_boolean(
                            _make_index_unique(getattr(a, attr)[columns_common], force=True)
                        )
>>>>>>> ca88bc01
                        for m, a in self.mod.items()
                    ],
                    join="outer",
                    axis=0,
                    sort=False,
                )

                data_mod = _maybe_coerce_to_bool(data_mod.join(data_common, how="left", sort=False))
                data_common = _maybe_coerce_to_bool(data_common)
            else:
                dfs = [
                    _make_index_unique(
<<<<<<< HEAD
                        getattr(a, attr).assign(**{rowcol: np.arange(getattr(a, attr).shape[0])}).add_prefix(m + ":")
=======
                        getattr(a, attr)
                        .assign(**{rowcol: np.arange(getattr(a, attr).shape[0])})
                        .add_prefix(m + ":"),
                        force=True,
>>>>>>> ca88bc01
                    )
                    for m, a in self.mod.items()
                ]
                data_mod = pd.concat(dfs, join="outer", axis=axis, sort=False)

            # pd.concat wrecks the ordering when doing an outer join with a MultiIndex and different data frame shapes
            if axis == 1:
                newidx = (
                    reduce(lambda x, y: x.union(y, sort=False), (df.index for df in dfs))
                    .to_frame()
                    .reset_index(level=1, drop=True)
                )
                globalidx = data_global.index.get_level_values(0)
                mask = globalidx.isin(newidx.iloc[:, 0])
                if len(mask) > 0:
                    negativemask = ~newidx.index.get_level_values(0).isin(globalidx)
                    newidx = pd.MultiIndex.from_frame(
                        pd.concat([newidx.loc[globalidx[mask], :], newidx.iloc[negativemask, :]], axis=0)
                    )
                data_mod = data_mod.reindex(newidx, copy=False)

            # this occurs when join_common=True and we already have a global data frame, e.g. after reading from HDF5
            if join_common:
                sharedcols = data_mod.columns.intersection(data_global.columns)
                data_global.rename(columns={col: f"global:{col}" for col in sharedcols}, inplace=True)

            data_mod = _restore_index(data_mod)
            data_mod.index.set_names(rowcol, inplace=True)
            data_global.index.set_names(rowcol, inplace=True)
            for mod, amod in self.mod.items():
                colname = mod + ":" + rowcol
                # use 0 as special value for missing
                # we could use a pandas.array, which has missing values support, but then we get an Exception upon hdf5 write
                # also, this is compatible to Muon.jl
                col = data_mod.loc[:, colname] + 1
                col.replace(np.nan, 0, inplace=True)
                col = col.astype(np.uint32)
                data_mod.loc[:, colname] = col
                data_mod.set_index(colname, append=True, inplace=True)
                if mod in attrmap and np.sum(attrmap[mod] > 0) == getattr(amod, attr).shape[0]:
                    data_global.set_index(attrmap[mod].ravel(), append=True, inplace=True)
                    data_global.index.set_names(colname, level=-1, inplace=True)

            if len(data_global) > 0:
                if not data_global.index.is_unique:
                    warnings.warn(
                        f"{attr}_names is not unique, global {attr} is present, and {attr}map is empty. The update() is not well-defined, verify if global {attr} map to the correct modality-specific {attr}.",
                        stacklevel=2,
<<<<<<< HEAD
                    )
                    data_mod.reset_index(data_mod.index.names.difference(data_global.index.names), inplace=True)
                    data_mod = _make_index_unique(data_mod)
                    data_global = _make_index_unique(data_global)
=======
                    )
                    data_mod.reset_index(
                        data_mod.index.names.difference(data_global.index.names), inplace=True
                    )
                    data_mod = _make_index_unique(data_mod, force=True)
                    data_global = _make_index_unique(data_global, force=True)
>>>>>>> ca88bc01
                data_mod = data_mod.join(data_global, how="left", sort=False)
            data_mod.reset_index(level=list(range(1, data_mod.index.nlevels)), inplace=True)
            data_mod.index.set_names(None, inplace=True)

        if join_common:
            for col in sharedcols:
                gcol = f"global:{col}"
                if data_mod[col].equals(data_mod[gcol]):
                    data_mod.drop(columns=gcol, inplace=True)
                else:
                    warnings.warn(
                        f"Column {col} was present in {attr} but is also a common column in all modalities, and their contents differ. {attr}.{col} was renamed to {attr}.{gcol}.",
                        stacklevel=2,
                    )

        # get adata positions and remove columns from the data frame
        mdict = {}
        for m in self.mod.keys():
            colname = m + ":" + rowcol
            mdict[m] = data_mod[colname].to_numpy()
            data_mod.drop(colname, axis=1, inplace=True)

        # Add data from global .obs/.var columns # This might reduce the size of .obs/.var if observations/variables were removed
        setattr(
            # Original index is present in data_global
            self,
            "_" + attr,
            data_mod,
        )

        # Update .obsm/.varm
        # this needs to be after setting _obs/_var due to dimension checking in the aligned mapping
        attrmap.clear()
        attrmap.update(mdict)
        for mod, mapping in mdict.items():
            attrm[mod] = mapping > 0

        now_index = getattr(self, attr).index

        if len(prev_index) == 0:
            # New object
            pass
        elif now_index.equals(prev_index):
            # Index is the same
            pass
        else:
            keep_index = prev_index.isin(now_index)
            new_index = ~now_index.isin(prev_index)

            if new_index.sum() == 0 or (
                keep_index.sum() + new_index.sum() == len(now_index) and len(now_index) > len(prev_index)
            ):
                # Another length (filtered) or new modality added
                # Update .obsm/.varm (size might have changed)
                # NOTE: .get_index doesn't work with duplicated indices
                if any(prev_index.duplicated()):
                    # Assume the relative order of duplicates hasn't changed
                    # NOTE: .get_loc() for each element is too slow
                    # We will rename duplicated in prev_index and now_index
                    # in order to use .get_indexer
                    # index_order = [
                    #    prev_index.get_loc(i) if i in prev_index else -1 for i in now_index
                    # ]
                    prev_values = prev_index.values.copy()
                    now_values = now_index.values.copy()
                    for value in prev_index[np.where(prev_index.duplicated())[0]]:
                        v_now = np.where(now_index == value)[0]
                        v_prev = np.where(prev_index.get_loc(value))[0]
                        for i in range(min(len(v_now), len(v_prev))):
                            prev_values[v_prev[i]] = f"{str(value)}-{i}"
                            now_values[v_now[i]] = f"{str(value)}-{i}"

                    prev_index = pd.Index(prev_values)
                    now_index = pd.Index(now_values)

                index_order = prev_index.get_indexer(now_index)

                for mx_key in attrm.keys():
                    if mx_key not in self.mod.keys():  # not a modality name
                        attrm[mx_key] = attrm[mx_key][index_order]
                        attrm[mx_key][index_order == -1] = np.nan

                # Update .obsp/.varp (size might have changed)
                for mx_key in attrp.keys():
                    attrp[mx_key] = attrp[mx_key][index_order, :][:, index_order]
                    attrp[mx_key][index_order == -1, :] = -1
                    attrp[mx_key][:, index_order == -1] = -1

            elif len(now_index) == len(prev_index):
                # Renamed since new_index.sum() != 0
                # We have to assume the order hasn't changed
                pass

            else:
                raise NotImplementedError(
                    f"{attr}_names seem to have been renamed and filtered at the same time. "
                    "There is no way to restore the order. MuData object has to be re-created from these modalities:\n"
                    "  mdata1 = MuData(mdata.mod)"
                )

        # Write _attrhash
        if attr_changed:
            if not hasattr(self, _attrhash):
                setattr(self, _attrhash, {})
            for m, mod in self.mod.items():
                getattr(self, _attrhash)[m] = (
                    sha1(np.ascontiguousarray(getattr(mod, attr).index.values)).hexdigest(),
                    sha1(np.ascontiguousarray(getattr(mod, attr).columns.values)).hexdigest(),
                )

    def _shrink_attr(self, attr: str, inplace=True) -> pd.DataFrame:
        """Remove observations/variables for each modality from the global observations/variables table."""
        # Figure out which global columns exist
        columns_global = list(
            map(
                all,
                zip(
<<<<<<< HEAD
                    *([not col.startswith(mod + ":") for col in getattr(self, attr).columns] for mod in self.mod),
=======
                    *(
                        [not col.startswith(mod + ":") for col in getattr(self, attr).columns]
                        for mod in self.mod
                    ),
>>>>>>> ca88bc01
                    strict=False,
                ),
            )
        )
        # Make sure modname-prefix columns exist in modalities,
        # keep them in place if they don't
        for mod in self.mod:
            for i, col in enumerate(getattr(self, attr).columns):
                if col.startswith(mod + ":"):
                    mcol = col[len(mod) + 1 :]
                    if mcol not in getattr(self.mod[mod], attr).columns:
                        columns_global[i] = True
        # Only keep data from global .obs/.var columns
        newdf = getattr(self, attr).loc[:, columns_global]
        if inplace:
            setattr(self, attr, newdf)
        return newdf

    @property
    def n_mod(self) -> int:
        """
        Number of modalities in the MuData object.

        Returns
        -------
            int: The number of modalities.
        """
        return len(self.mod)

    @property
    def isbacked(self) -> bool:
        """
        Whether the MuData object is backed.

        Returns
        -------
            bool: True if the object is backed, False otherwise.
        """
        return self.file.filename is not None

    @property
    def filename(self) -> Path | None:
        """
        Filename of the MuData object.

        Returns
        -------
            Path | None: The path to the file if backed, None otherwise.
        """
        return self.file.filename

    @filename.setter
    def filename(self, filename: PathLike | None):
        filename = None if filename is None else Path(filename)
        if self.isbacked:
            if filename is None:
                self.file._to_memory_mode()
            elif self.filename != filename:
                self.write()
                self.filename.rename(filename)
                self.file.open(filename, "r+")
        elif filename is not None:
            self.write(filename)
            self.file.open(filename, "r+")
            for ad in self.mod.values():
                ad._X = None

    @property
    def obs(self) -> pd.DataFrame:
        """Annotation of observation"""
        return self._obs

    @obs.setter
    def obs(self, value: pd.DataFrame):
        # self._set_dim_df(value, "obs")
        if len(value) != self.shape[0]:
            raise ValueError(
                f"The length of provided annotation {len(value)} does not match the length {self.shape[0]} of MuData.obs."
            )
        if self.is_view:
            self._init_as_actual(self.copy())
        self._obs = value

    @property
    def n_obs(self) -> int:
        """Total number of observations"""
        return self._obs.shape[0]

    def obs_vector(self, key: str, layer: str | None = None) -> np.ndarray:
        """Return an array of values for the requested key of length n_obs"""
        if key not in self.obs.columns:
            for m, a in self.mod.items():
                if key in a.obs.columns:
                    raise KeyError(
                        f"There is no {key} in MuData .obs but there is one in {m} .obs. Consider running `mu.update_obs()` to update global .obs."
                    )
            raise KeyError(f"There is no key {key} in MuData .obs or in .obs of any modalities.")
        return self.obs[key].values

    def update_obs(self):
        """Update global .obs_names according to the .obs_names of all the modalities."""
        join_common = self.axis == 1
        self._update_attr("obs", axis=1, join_common=join_common)

    def obs_names_make_unique(self):
        """
        Call .obs_names_make_unique() method on each AnnData object.

        If there are obs_names, which are the same for multiple modalities,
        append modality name to all obs_names.
        """
        mod_obs_sum = np.sum([a.n_obs for a in self.mod.values()])
        if mod_obs_sum != self.n_obs:
            self.update_obs()

        for k in self.mod:
            if isinstance(self.mod[k], AnnData):
                self.mod[k].obs_names_make_unique()
            # Only propagate to individual modalities with shared vars
            elif isinstance(self.mod[k], MuData) and getattr(self.mod[k], "axis", 1) == 1:
                self.mod[k].obs_names_make_unique()

        # Check if there are observations with the same name in different modalities
        common_obs = []
        mods = list(self.mod.keys())
        for i in range(len(self.mod) - 1):
            ki = mods[i]
            for j in range(i + 1, len(self.mod)):
                kj = mods[j]
<<<<<<< HEAD
                common_obs.append(self.mod[ki].obs_names.intersection(self.mod[kj].obs_names.values))
=======
                common_obs.append(
                    self.mod[ki].obs_names.intersection(self.mod[kj].obs_names.values)
                )
>>>>>>> ca88bc01
        if any(len(x) > 0 for x in common_obs):
            warnings.warn(
                "Modality names will be prepended to obs_names since there are identical obs_names in different modalities.",
                stacklevel=1,
            )
            for k in self.mod:
                self.mod[k].obs_names = k + ":" + self.mod[k].obs_names.astype(str)

        # Update .obs.index in the MuData
        obs_names = [obs for a in self.mod.values() for obs in a.obs_names.values]
        self._obs.index = obs_names

    @property
    def obs_names(self) -> pd.Index:
        """Names of variables (alias for `.obs.index`)."""
        return self.obs.index

    @obs_names.setter
    def obs_names(self, names: Sequence[str]):
        """Set the observation names for all the nested AnnData/MuData objects."""
        if isinstance(names, pd.Index):
            if not isinstance(names.name, str | type(None)):
                raise ValueError(
                    f"MuData expects .obs.index.name to be a string or None, "
                    f"but you passed a name of type {type(names.name).__name__!r}"
                )
        else:
            names = pd.Index(names)
            if not isinstance(names.name, str | type(None)):
                names.name = None

        mod_obs_sum = np.sum([a.n_obs for a in self.mod.values()])
        if mod_obs_sum != self.n_obs:
            self.update_obs()

        if len(names) != self.n_obs:
            raise ValueError(
                f"The length of provided observation names {len(names)} does not match the length {self.shape[0]} of MuData.obs."
            )

        if self.is_view:
            self._init_as_actual(self.copy())

        self._obs.index = names
        for mod in self.mod.keys():
            indices = self.obsmap[mod]
            self.mod[mod].obs_names = names[indices[indices != 0] - 1]

        self.update_obs()

    @property
    def var(self) -> pd.DataFrame:
        """Annotation of variables."""
        return self._var

    @var.setter
    def var(self, value: pd.DataFrame):
        if len(value) != self.shape[1]:
            raise ValueError(
                f"The length of provided annotation {len(value)} does not match the length {self.shape[1]} of MuData.var."
            )
        if self.is_view:
            self._init_as_actual(self.copy())
        self._var = value

    @property
    def n_vars(self) -> int:
        """Total number of variables."""
        return self._var.shape[0]

    @property
    def n_var(self) -> int:
        """Total number of variables."""
        # warnings.warn(
        #     ".n_var will be removed in the next version, use .n_vars instead",
        #     DeprecationWarning,
        #     stacklevel=2,
        # )
        return self._var.shape[0]

    def var_vector(self, key: str, layer: str | None = None) -> np.ndarray:
        """Return an array of values for the requested key of length n_var."""
        if key not in self.var.columns:
            for m, a in self.mod.items():
                if key in a.var.columns:
                    raise KeyError(
                        f"There is no {key} in MuData .var but there is one in {m} .var. Consider running `mu.update_var()` to update global .var."
                    )
            raise KeyError(f"There is no key {key} in MuData .var or in .var of any modalities.")
        return self.var[key].values

    def update_var(self):
        """Update global .var_names according to the .var_names of all the modalities."""
        join_common = self.axis == 0
        self._update_attr("var", axis=0, join_common=join_common)

    def var_names_make_unique(self):
        """
        Call .var_names_make_unique() method on each AnnData object.

        If there are var_names, which are the same for multiple modalities,
        append modality name to all var_names.
        """
        mod_var_sum = np.sum([a.n_vars for a in self.mod.values()])
        if mod_var_sum != self.n_vars:
            self.update_var()

        for k in self.mod:
            if isinstance(self.mod[k], AnnData):
                self.mod[k].var_names_make_unique()
            # Only propagate to individual modalities with shared obs
            elif isinstance(self.mod[k], MuData) and getattr(self.mod[k], "axis", 0) == 0:
                self.mod[k].var_names_make_unique()

        # Check if there are variables with the same name in different modalities
        common_vars = []
        mods = list(self.mod.keys())
        for i in range(len(self.mod) - 1):
            ki = mods[i]
            for j in range(i + 1, len(self.mod)):
                kj = mods[j]
<<<<<<< HEAD
                common_vars.append(np.intersect1d(self.mod[ki].var_names.values, self.mod[kj].var_names.values))
=======
                common_vars.append(
                    np.intersect1d(self.mod[ki].var_names.values, self.mod[kj].var_names.values)
                )
>>>>>>> ca88bc01
        if any(len(x) > 0 for x in common_vars):
            warnings.warn(
                "Modality names will be prepended to var_names since there are identical var_names in different modalities.",
                stacklevel=1,
            )
            for k in self.mod:
                self.mod[k].var_names = k + ":" + self.mod[k].var_names.astype(str)

        # Update .var.index in the MuData
        var_names = [var for a in self.mod.values() for var in a.var_names.values]
        self._var.index = var_names

    @property
    def var_names(self) -> pd.Index:
        """Names of variables (alias for `.var.index`)"""
        return self.var.index

    @var_names.setter
    def var_names(self, names: Sequence[str]):
        """Set the variable names for all the nested AnnData/MuData objects."""
        if isinstance(names, pd.Index):
            if not isinstance(names.name, str | type(None)):
                raise ValueError(
                    f"MuData expects .var.index.name to be a string or None, "
                    f"but you passed a name of type {type(names.name).__name__!r}"
                )
        else:
            names = pd.Index(names)
            if not isinstance(names.name, str | type(None)):
                names.name = None

        mod_var_sum = np.sum([a.n_vars for a in self.mod.values()])
        if mod_var_sum != self.n_vars:
            self.update_var()

        if len(names) != self.n_vars:
            raise ValueError(
                f"The length of provided variable names {len(names)} does not match the length {self.shape[0]} of MuData.var."
            )

        if self.is_view:
            self._init_as_actual(self.copy())

        self._var.index = names
        for mod in self.mod.keys():
            indices = self.varmap[mod]
            self.mod[mod].var_names = names[indices[indices != 0] - 1]

        self.update_var()

    # Multi-dimensional annotations (.obsm and .varm)

    @property
    def obsm(self) -> MuAxisArrays | MuAxisArraysView:
        """Multi-dimensional annotation of observation."""
        return self._obsm

    @obsm.setter
    def obsm(self, value):
        obsm = MuAxisArrays(self, axis=0, store=convert_to_dict(value))
        if self.is_view:
            self._init_as_actual(self.copy())
        self._obsm = obsm

    @obsm.deleter
    def obsm(self):
        self.obsm = {}

    @property
    def obsp(self) -> PairwiseArrays | PairwiseArraysView:
        """Pairwise annotatation of observations."""
        return self._obsp

    @obsp.setter
    def obsp(self, value):
        obsp = PairwiseArrays(self, axis=0, store=convert_to_dict(value))
        if self.is_view:
            self._init_as_actual(self.copy())
        self._obsp = obsp

    @obsp.deleter
    def obsp(self):
        self.obsp = {}

    @property
    def obsmap(self) -> PairwiseArrays | PairwiseArraysView:
        """
        Mapping of observation index in the MuData to indices in individual modalities.

        1-based, 0 indicates that the corresponding observation is missing in the respective modality.
        """
        return self._obsmap

    @property
    def varm(self) -> MuAxisArrays | MuAxisArraysView:
        """Multi-dimensional annotation of variables."""
        return self._varm

    @varm.setter
    def varm(self, value):
        varm = MuAxisArrays(self, axis=1, store=convert_to_dict(value))
        if self.is_view:
            self._init_as_actual(self.copy())
        self._varm = varm

    @varm.deleter
    def varm(self):
        self.varm = {}

    @property
    def varp(self) -> PairwiseArrays | PairwiseArraysView:
        """Pairwise annotatation of variables."""
        return self._varp

    @varp.setter
    def varp(self, value):
        varp = PairwiseArrays(self, axis=0, store=convert_to_dict(value))
        if self.is_view:
            self._init_as_actual(self.copy())
        self._varp = varp

    @varp.deleter
    def varp(self):
        self.varp = {}

    @property
    def varmap(self) -> PairwiseArrays | PairwiseArraysView:
        """
        Mapping of feature index in the MuData to indices in individual modalities.

        1-based, 0 indicates that the corresponding observation is missing in the respective modality.
        """
        return self._varmap

    # Unstructured annotations
    # NOTE: annotations are stored as dict() and not as OrderedDict() as in AnnData

    @property
    def uns(self) -> MutableMapping:
        """Unstructured annotation (ordered dictionary)."""
        uns = self._uns
        if self.is_view:
            uns = DictView(uns, view_args=(self, "_uns"))
        return uns

    @uns.setter
    def uns(self, value: MutableMapping):
        if not isinstance(value, MutableMapping):
            raise ValueError("Only mutable mapping types (e.g. dict) are allowed for `.uns`.")
        if isinstance(value, DictView):
            value = value.copy()
        if self.is_view:
            self._init_as_actual(self.copy())
        self._uns = value

    @uns.deleter
    def uns(self):
        self.uns = {}

    # _keys methods to increase compatibility
    # with calls requiring those AnnData methods

    def obs_keys(self) -> list[str]:
        """List keys of observation annotation :attr:`obs`."""
        return self._obs.keys().tolist()

    def var_keys(self) -> list[str]:
        """List keys of variable annotation :attr:`var`."""
        return self._var.keys().tolist()

    def obsm_keys(self) -> list[str]:
        """List keys of observation annotation :attr:`obsm`."""
        return list(self._obsm.keys())

    def varm_keys(self) -> list[str]:
        """List keys of variable annotation :attr:`varm`."""
        return list(self._varm.keys())

    def uns_keys(self) -> list[str]:
        """List keys of unstructured annotation."""
        return list(self._uns.keys())

    def update(self):
        """
        Update both .obs and .var indices of MuData with the data from all the modalities

        NOTE: From v0.4, it will not pull columns from modalities by default.
        """
        if len(self.mod) > 0:
            self.update_var()
            self.update_obs()

    @property
    def axis(self) -> int:
        """MuData axis."""
        return self._axis

    @property
    def mod_names(self) -> list[str]:
        """
        Names of modalities (alias for `list(mdata.mod.keys())`)

        This property is read-only.
        """
        return list(self.mod.keys())

    def _pull_attr(
        self,
        attr: Literal["obs", "var"],
        columns: list[str] | None = None,
        mods: list[str] | None = None,
        common: bool | None = None,
        join_common: bool | None = None,
        nonunique: bool | None = None,
        join_nonunique: bool | None = None,
        unique: bool | None = None,
        prefix_unique: bool | None = True,
        drop: bool = False,
        only_drop: bool = False,
    ):
        """
        Copy the data from the modalities to the global .obs/.var, existing columns to be overwritten.

        Parameters
        ----------
        attr
            Attribute to use, should be 'obs' or 'var'
        columns
            List of columns to pull from the modalities
        common
            If True, pull common columns.
            Common columns do not have modality prefixes.
            Pull from all modalities.
            Cannot be used with columns. True by default.
        mods
            List of modalities to pull from
        join_common
            If True, attempt to join common columns.
            Common columns are present in all modalities.
            True for attr='var' for MuData with axis=0 (shared obs),
            and for attr='obs' for MuData wth axis=1 (shared var).
            False for MuData with axis=-1.
            Cannot be used with mods, or for shared attr.
        nonunique
            If True, pull columns that have a modality prefix
            such that there are multiple columns with the same name
            and different prefix.
            Cannot be used with columns or mods. True by default.
        join_nonunique
            If True, attempt to join non-unique columns.
            Intended usage is the same as for join_common.
            Cannot be used with mods, or for shared attr. False by default.
        unique
            If True, pull columns that have a modality prefix
            such that there is no other column with the same name
            and a different modality prefix.
            Cannot be used with columns or mods. True by default.
        prefix_unique
            If True, prefix unique column names with modname (default).
            No prefix when False.
        drop
            If True, drop the columns from the modalities after pulling.
            False by default.
        only_drop
            If True, drop the columns but do not actually pull them.
            Forces drop=True. False by default.
        """
        # TODO: run update() before pulling?

        if self.is_view:
            raise ValueError(f"Cannot pull {attr} columns on a view.")

        if mods is not None:
            if isinstance(mods, str):
                mods = [mods]
            if not all(m in self.mod for m in mods):
                raise ValueError("All mods should be present in mdata.mod")
            elif len(mods) == self.n_mod:
                mods = None

        if only_drop:
            drop = True

<<<<<<< HEAD
        cols = _classify_attr_columns(
            np.concatenate(
                [[f"{m}:{val}" for val in getattr(mod, attr).columns.values] for m, mod in self.mod.items()]
            ),
            self.mod.keys(),
        )
=======
        cols: dict[str, list[MetadataColumn]] = {}

        # get all columns from all modalities and count how many times each column is present
        derived_name_counts = Counter()
        for prefix, mod in self.mod.items():
            modcols = getattr(mod, attr).columns
            ccols = []
            for name in modcols:
                ccols.append(
                    MetadataColumn(
                        allowed_prefixes=self.mod.keys(),
                        prefix=prefix,
                        name=name,
                        strip_prefix=False,
                    )
                )
                derived_name_counts[name] += 1
            cols[prefix] = ccols

        for prefix, modcols in cols.items():
            for col in modcols:
                count = derived_name_counts[col.derived_name]
                col.count = count  # this is important to classify columns
>>>>>>> ca88bc01

        if columns is not None:
            for k, v in {"common": common, "nonunique": nonunique, "unique": unique}.items():
                if v is not None:
                    warnings.warn(
                        f"Both columns and {k} given. Columns take precedence, {k} will be ignored",
                        RuntimeWarning,
                        stacklevel=2,
                    )

            # keep only requested columns
            cols = {
                prefix: [
                    col for col in modcols if col.name in columns or col.derived_name in columns
                ]
                for prefix, modcols in cols.items()
            }

            # TODO: Counter for columns in order to track their usage
            # and error out if some columns were not used

        else:
            if common is None:
                common = True
            if nonunique is None:
                nonunique = True
            if unique is None:
                unique = True

            # filter columns by class, keep only those that were requested
            selector = {"common": common, "nonunique": nonunique, "unique": unique}
            cols = {
                prefix: [col for col in modcols if selector[col.klass]]
                for prefix, modcols in cols.items()
            }

        # filter columns, keep only requested modalities
        if mods is not None:
            cols = {prefix: cols[prefix] for prefix in mods}

        # count final filtered column names, required later to decide whether to prefix a column with its source modality
        derived_name_count = Counter(
            [col.derived_name for modcols in cols.values() for col in modcols]
        )

        # - axis == self.axis
        #   e.g. combine obs from multiple modalities (with shared obs)
        # - 1 - axis == self.axis
        #   e.g. combine var from multiple modalities (with unique vars)
        axis = 0 if attr == "obs" else 1

        if axis == self.axis or self.axis == -1:
            if join_common or join_nonunique:
                raise ValueError(f"Cannot join columns with the same name for shared {attr}_names.")

        if join_common is None:
            if attr == "obs":
                join_common = self.axis == 1
            else:
                join_common = self.axis == 0

        if join_nonunique is None:
            join_nonunique = False

        if prefix_unique is None:
            prefix_unique = True

        # Below we will rely on attrmap that has been calculated during .update()
        # and use it to create an index without duplicates
        # for faster concatenation and to reduce the amount of code

        attrmap = getattr(self, f"{attr}map")
        n_attr = self.n_vars if attr == "var" else self.n_obs

        dfs: list[pd.DataFrame] = []
        for m, modcols in cols.items():
            mod = self.mod[m]
            mod_map = attrmap[m].ravel()
<<<<<<< HEAD
            mod_n_attr = mod.n_vars if attr == "var" else mod.n_obs
            mask = mod_map != 0

            mod_df = getattr(mod, attr)
            mod_columns = [col["derived_name"] for col in cols if col["prefix"] == "" or col["prefix"] == m]
            mod_df = mod_df[mod_df.columns.intersection(mod_columns)]
=======
            mask = mod_map > 0
>>>>>>> ca88bc01

            mod_df = getattr(mod, attr)[[col.derived_name for col in modcols]]
            if drop:
                getattr(mod, attr).drop(columns=mod_df.columns, inplace=True)

            # prepend modality prefix to column names if requested via arguments and there are no skipped modalities with
            # the same column name (prefixing those columns may cause problems with future pulls or pushes)
            mod_df.rename(
                columns={
                    col.derived_name: col.name
                    for col in modcols
                    if not (
                        (
                            join_common
                            and col.klass == "common"
                            or join_nonunique
                            and col.klass == "nonunique"
                            or not prefix_unique
                            and col.klass == "unique"
                        )
                        and derived_name_count[col.derived_name] == col.count
                    )
<<<<<<< HEAD
                    and col["prefix"] == m
                    and derived_name_count[col["derived_name"]] == col["count"]
                ]
                mod_df.columns = [col if col in cols_special else f"{m}:{col}" for col in mod_df.columns]
            else:
                mod_df.columns = [f"{m}:{col}" for col in mod_df.columns]
=======
                },
                inplace=True,
            )
>>>>>>> ca88bc01

            # reorder modality DF to conform to global order
            mod_df = (
                _maybe_coerce_to_boolean(mod_df)
                .iloc[mod_map[mask] - 1]
                .set_index(np.arange(n_attr)[mask])
                .reindex(np.arange(n_attr))
            )
            dfs.append(mod_df)

        if only_drop:
            return

        global_df = _maybe_coerce_to_boolean(getattr(self, attr).set_index(np.arange(n_attr)))
        df = reduce(_update_and_concat, [global_df, *dfs])
        df = _maybe_coerce_to_bool(df)
        df = _maybe_coerce_to_int(df)
        df = df.set_index(getattr(self, f"{attr}_names"))
        setattr(self, attr, df)

    def pull_obs(
        self,
        columns: list[str] | None = None,
        mods: list[str] | None = None,
        common: bool | None = None,
        join_common: bool | None = None,
        nonunique: bool | None = None,
        join_nonunique: bool | None = None,
        unique: bool | None = None,
        prefix_unique: bool | None = True,
        drop: bool = False,
        only_drop: bool = False,
    ):
        """
        Copy the data from the modalities to the global .obs, existing columns to be overwritten or updated.

        Parameters
        ----------
        columns
            List of columns to pull from the modalities' .obs tables
        common
            If True, pull common columns.
            Common columns do not have modality prefixes.
            Pull from all modalities.
            Cannot be used with columns. True by default.
        mods
            List of modalities to pull from.
        join_common
            If True, attempt to join common columns.
            Common columns are present in all modalities.
            True for MuData wth axis=1 (shared var).
            False for MuData with axis=0 and axis=-1.
            Cannot be used with mods, or for shared attr.
        nonunique
            If True, pull columns that have a modality prefix
            such that there are multiple columns with the same name
            and different prefix.
            Cannot be used with columns or mods. True by default.
        join_nonunique
            If True, attempt to join non-unique columns.
            Intended usage is the same as for join_common.
            Cannot be used with mods, or for shared attr. False by default.
        unique
            If True, pull columns that have a modality prefix
            such that there is no other column with the same name
            and a different modality prefix.
            Cannot be used with columns or mods. True by default.
        prefix_unique
            If True, prefix unique column names with modname (default).
            No prefix when False.
        drop
            If True, drop the columns from the modalities after pulling.
        only_drop
            If True, drop the columns but do not actually pull them.
            Forces drop=True.
        """
        return self._pull_attr(
            "obs",
            columns=columns,
            mods=mods,
            common=common,
            join_common=join_common,
            nonunique=nonunique,
            join_nonunique=join_nonunique,
            unique=unique,
            prefix_unique=prefix_unique,
            drop=drop,
            only_drop=only_drop,
        )

    def pull_var(
        self,
        columns: list[str] | None = None,
        mods: list[str] | None = None,
        common: bool | None = None,
        join_common: bool | None = None,
        nonunique: bool | None = None,
        join_nonunique: bool | None = None,
        unique: bool | None = None,
        prefix_unique: bool | None = True,
        drop: bool = False,
        only_drop: bool = False,
    ):
        """
        Copy the data from the modalities to the global .var, existing columns to be overwritten or updated.

        Parameters
        ----------
        columns
            List of columns to pull from the modalities' .var tables
        common
            If True, pull common columns.
            Common columns do not have modality prefixes.
            Pull from all modalities.
            Cannot be used with columns. True by default.
        mods
            List of modalities to pull from.
        join_common
            If True, attempt to join common columns.
            Common columns are present in all modalities.
            True for MuData with axis=0 (shared obs).
            False for MuData with axis=1 and axis=-1.
            Cannot be used with mods, or for shared attr.
        nonunique
            If True, pull columns that have a modality prefix
            such that there are multiple columns with the same name
            and different prefix.
            Cannot be used with columns or mods. True by default.
        join_nonunique
            If True, attempt to join non-unique columns.
            Intended usage is the same as for join_common.
            Cannot be used with mods, or for shared attr. False by default.
        unique
            If True, pull columns that have a modality prefix
            such that there is no other column with the same name
            and a different modality prefix.
            Cannot be used with columns or mods. True by default.
        prefix_unique
            If True, prefix unique column names with modname (default).
            No prefix when False.
        drop
            If True, drop the columns from the modalities after pulling.
        only_drop
            If True, drop the columns but do not actually pull them.
            Forces drop=True.
        """
        return self._pull_attr(
            "var",
            columns=columns,
            mods=mods,
            common=common,
            join_common=join_common,
            nonunique=nonunique,
            join_nonunique=join_nonunique,
            unique=unique,
            prefix_unique=prefix_unique,
            drop=drop,
            only_drop=only_drop,
        )

    def _push_attr(
        self,
        attr: Literal["obs", "var"],
        columns: list[str] | None = None,
        mods: list[str] | None = None,
        common: bool | None = None,
        prefixed: bool | None = None,
        drop: bool = False,
        only_drop: bool = False,
    ):
        """
        Copy the data from the global .obs/.var to the modalities, existing columns to be overwritten.

        Parameters
        ----------
        attr
            Attribute to use, should be 'obs' or 'var'
        columns
            List of columns to push
        mods
            List of modalities to push to
        common
            If True, push common columns.
            Common columns do not have modality prefixes.
            Push to each modality unless all values for a modality are null.
            Cannot be used with columns. True by default.
        prefixed
            If True, push columns that have a modality prefix.
            which are prefixed by modality names.
            Only push to the respective modality names.
            Cannot be used with columns. True by default.
        drop
            If True, drop the columns from the global .obs/.var after pushing.
            False by default.
        only_drop
            If True, drop the columns but do not actually pull them.
            Forces drop=True. False by default.
        """
        if self.is_view:
            raise ValueError(f"Cannot push {attr} columns on a view.")

        if mods is not None:
            if isinstance(mods, str):
                mods = [mods]
            mods = list(dict.fromkeys(mods))
            if not all(m in self.mod for m in mods):
                raise ValueError("All mods should be present in mdata.mod")
            elif len(mods) == self.n_mod:
                mods = None

        if only_drop:
            drop = True

        # get all global columns
        cols = [
            MetadataColumn(allowed_prefixes=self.mod.keys(), name=name)
            for name in getattr(self, attr).columns
        ]

        if columns is not None:
            for k, v in {"common": common, "prefixed": prefixed}.items():
                if v:
                    warnings.warn(
                        f"Both columns and {k} given. Columns take precedence, {k} will be ignored",
                        RuntimeWarning,
                        stacklevel=2,
                    )

            # keep only requested columns
            cols = [
                col
                for col in cols
                if (col.name in columns or col.derived_name in columns)
                and (col.prefix is None or mods is not None and col.prefix in mods)
            ]
        else:
            if common is None:
                common = True
            if prefixed is None:
                prefixed = True

            # filter columns by class, keep only those that were requested
            selector = {"common": common, "unknown": prefixed}
            cols = [col for col in cols if selector[col.klass]]

        if len(cols) == 0:
            return

        derived_name_count = Counter([col.derived_name for col in cols])
        for c, count in derived_name_count.items():
            # if count > 1, there are both colname and modname:colname present
            if count > 1 and c in getattr(self, attr).columns:
                raise ValueError(
                    f"Cannot push multiple columns with the same name {c} with and without modality prefix. "
                    "You might have to explicitely specify columns to push.\n"
                    "In case there are columns with the same name with and without modality prefix, "
                    "this has to be resolved first."
                )

        attrmap = getattr(self, f"{attr}map")
        for m, mod in self.mod.items():
            if mods is not None and m not in mods:
                continue

            mod_map = attrmap[m].ravel()
            mask = mod_map > 0
            mod_n_attr = mod.n_obs if attr == "obs" else mod.n_vars

            # get all common and modality-specific columns for the current modality
            mod_cols = [col for col in cols if col.prefix == m or col.klass == "common"]
            df = getattr(self, attr)[mask][[col.name for col in mod_cols]]

            # strip modality prefix where necessary
            df.columns = [col.derived_name for col in mod_cols]

<<<<<<< HEAD
            df = df.set_index(np.arange(mod_n_attr)).iloc[mod_map[mask] - 1].set_index(np.arange(mod_n_attr))
=======
            # reorder global DF to conform to modality order
            idx = np.empty(mod_n_attr, dtype=mod_map.dtype)
            idx[mod_map[mask] - 1] = np.arange(mod_n_attr)
            df = df.iloc[idx].set_index(np.arange(mod_n_attr, dtype=mod_map.dtype))
>>>>>>> ca88bc01

            if not only_drop:
                # TODO: _maybe_coerce_to_bool
                # TODO: _maybe_coerce_to_int
                # TODO: _prune_unused_categories
                mod_df = getattr(mod, attr).set_index(np.arange(mod_n_attr))
                mod_df = _update_and_concat(mod_df, df)
                mod_df = mod_df.set_index(getattr(mod, f"{attr}_names"))
                setattr(mod, attr, mod_df)

        if drop:
            for col in cols:
                getattr(self, attr).drop(col.name, axis=1, inplace=True)

    def push_obs(
        self,
        columns: list[str] | None = None,
        mods: list[str] | None = None,
        common: bool | None = None,
        prefixed: bool | None = None,
        drop: bool = False,
        only_drop: bool = False,
    ):
        """
        Copy the data from the mdata.obs to the modalities, existing columns to be overwritten.

        Parameters
        ----------
        columns
            List of columns to push
        mods
            List of modalities to push to
        common
            If True, push common columns.
            Common columns do not have modality prefixes.
            Push to each modality unless all values for a modality are null.
            Cannot be used with columns. True by default.
        prefixed
            If True, push columns that have a modality prefix.
            which are prefixed by modality names.
            Only push to the respective modality names.
            Cannot be used with columns. True by default.
        drop
            If True, drop the columns from the global .obs after pushing.
            False by default.
        only_drop
            If True, drop the columns but do not actually pull them.
            Forces drop=True. False by default.
        """
        return self._push_attr(
            "obs", columns=columns, mods=mods, common=common, prefixed=prefixed, drop=drop, only_drop=only_drop
        )

    def push_var(
        self,
        columns: list[str] | None = None,
        mods: list[str] | None = None,
        common: bool | None = None,
        prefixed: bool | None = None,
        drop: bool = False,
        only_drop: bool = False,
    ):
        """
        Copy the data from the mdata.var to the modalities, existing columns to be overwritten.

        Parameters
        ----------
        columns
            List of columns to push
        mods
            List of modalities to push to
        common
            If True, push common columns.
            Common columns do not have modality prefixes.
            Push to each modality unless all values for a modality are null.
            Cannot be used with columns. True by default.
        prefixed
            If True, push columns that have a modality prefix.
            which are prefixed by modality names.
            Only push to the respective modality names.
            Cannot be used with columns. True by default.
        drop
            If True, drop the columns from the global .var after pushing.
            False by default.
        only_drop
            If True, drop the columns but do not actually pull them.
            Forces drop=True. False by default.
        """
        return self._push_attr(
            "var", columns=columns, mods=mods, common=common, prefixed=prefixed, drop=drop, only_drop=only_drop
        )

    def write_h5mu(self, filename: str | None = None, **kwargs):
        """Write MuData object to an HDF5 file."""
        from .io import _write_h5mu, write_h5mu

        if self.isbacked and (filename is None or filename == self.filename):
            import h5py

            self.file.close()
            with h5py.File(self.filename, "a") as f:
                _write_h5mu(f, self, write_data=False, **kwargs)
        elif filename is None:
            raise ValueError("Provide a filename!")
        else:
            write_h5mu(filename, self, **kwargs)
            if self.isbacked:
                self.file.filename = filename

    write = write_h5mu

    def write_zarr(self, store: MutableMapping | str | Path, **kwargs):
        """Write MuData object to a Zarr store."""
        from .io import write_zarr

        write_zarr(store, self, **kwargs)

    def to_anndata(self, **kwargs) -> AnnData:
        """
        Convert MuData to AnnData.

        If mdata.axis == 0 (shared observations),
        concatenate modalities along axis 1 (`anndata.concat(axis=1)`).
        If mdata.axis == 1 (shared variables),
        concatenate datasets along axis 0 (`anndata.concat(axis=0)`).

        See `anndata.concat()` documentation for more details.

        Parameters
        ----------
        kwargs
            Keyword arguments passed to `anndata.concat()`
        """
        from .to_ import to_anndata

        return to_anndata(self, **kwargs)

    def _gen_repr(self, n_obs, n_vars, extensive: bool = False, nest_level: int = 0) -> str:
        indent = "    " * nest_level
        backed_at = f" backed at {str(self.filename)!r}" if self.isbacked else ""
        view_of = "View of " if self.is_view else ""
        maybe_axis = (
            ("" if self.axis == 0 else " (shared var) " if self.axis == 1 else " (shared obs and var) ")
            if hasattr(self, "axis")
            else ""
        )
        descr = f"{view_of}MuData object with n_obs × n_vars = {n_obs} × {n_vars}{maybe_axis}{backed_at}"
        for attr in ["obs", "var", "uns", "obsm", "varm", "obsp", "varp"]:
            if hasattr(self, attr) and getattr(self, attr) is not None:
                keys = list(getattr(self, attr).keys())
                if len(keys) > 0:
                    mod_sep = ":" if isinstance(getattr(self, attr), pd.DataFrame) else ""
                    global_keys = list(
                        map(
                            all,
                            zip(
                                *[
<<<<<<< HEAD
                                    [not col.startswith(mod + mod_sep) for col in getattr(self, attr).keys()]
=======
                                    [
                                        not col.startswith(mod + mod_sep)
                                        for col in getattr(self, attr).keys()
                                    ]
>>>>>>> ca88bc01
                                    for mod in self.mod
                                ],
                                strict=False,
                            ),
                        )
                    )
                    if any(global_keys):
                        descr += (
                            f"\n{indent}  {attr}:\t{str([keys[i] for i in range(len(keys)) if global_keys[i]])[1:-1]}"
                        )
        descr += f"\n{indent}  {len(self.mod)} modalit{'y' if len(self.mod) == 1 else 'ies'}"
        for k, v in self.mod.items():
            mod_indent = "    " * (nest_level + 1)
            if isinstance(v, MuData):
                descr += f"\n{mod_indent}{k}:\t" + v._gen_repr(v.n_obs, v.n_vars, extensive, nest_level + 1)
                continue
            descr += f"\n{mod_indent}{k}:\t{v.n_obs} x {v.n_vars}"
            for attr in ["obs", "var", "uns", "obsm", "varm", "layers", "obsp", "varp"]:
                try:
                    keys = getattr(v, attr).keys()
                    if len(keys) > 0:
                        descr += f"\n{mod_indent}  {attr}:\t{str(list(keys))[1:-1]}"
                except AttributeError:
                    pass
        return descr

    def __repr__(self) -> str:
        return self._gen_repr(self.n_obs, self.n_vars, extensive=True)

    def _repr_html_(self, expand=None):
        """
        HTML formatter for MuData objects for rich display in notebooks.

        This formatter has an optional argument `expand`,
        which is a 3-bit flag:
        100 - expand MuData slots
        010 - expand .mod slots
        001 - expand slots for each modality
        """
        # Return text representation if set in options
        if OPTIONS["display_style"] == "text":
            from html import escape

            return f"<pre>{escape(repr(self))}</pre>"

        if expand is None:
            expand = OPTIONS["display_html_expand"]

        # General object properties
        header = "<span>MuData object <span class='hl-dim'>{} obs &times; {} var in {} modalit{}</span></span>".format(
            self.n_obs, self.n_vars, len(self.mod), "y" if len(self.mod) < 2 else "ies"
        )
        if self.isbacked:
            header += f"<br>&#8627; <span>backed at <span class='hl-file'>{self.file.filename}</span></span>"

        mods = "<br>"

        # Metadata
        mods += details_block_table(self, "obs", "Metadata", expand >> 2)
        # Embeddings
        mods += details_block_table(self, "obsm", "Embeddings & mappings", expand >> 2)
        # Distances
        mods += details_block_table(self, "obsp", "Distances", expand >> 2, square=True)
        # Miscellaneous (unstructured)
        if self.uns:
            mods += details_block_table(self, "uns", "Miscellaneous", expand >> 2)

        for m, dat in self.mod.items():
            mods += "<div class='block-mod'><div>"
            mods += "<details{}>".format(" open" if (expand & 0b010) >> 1 else "")
            mods += "<summary class='summary-mod'><div class='title title-mod'>{}</div><span class='hl-dim'>{} &times {}</span></summary>".format(
                m, *dat.shape
            )

            # General object properties
            mods += "<span>{} object <span class='hl-dim'>{} obs &times; {} var</span></span>".format(
                type(dat).__name__, *(dat.shape)
            )
            if dat.isbacked:
                mods += f"<br>&#8627; <span>backed at <span class='hl-file'>{self.file.filename}</span></span>"

            mods += "<br>"

            # X
            mods += block_matrix(dat, "X", "Matrix")
            # Layers
            mods += details_block_table(dat, "layers", "Layers", expand & 0b001, dims=False)
            # Metadata
            mods += details_block_table(dat, "obs", "Metadata", expand & 0b001)
            # Embeddings
            mods += details_block_table(dat, "obsm", "Embeddings", expand & 0b001)
            # Distances
            mods += details_block_table(dat, "obsp", "Distances", expand & 0b001, square=True)
            # Miscellaneous (unstructured)
            mods += details_block_table(dat, "uns", "Miscellaneous", expand & 0b001)

            mods += "</details>"
            mods += "</div></div>"
        mods += "<br/>"
        full = "".join((MUDATA_CSS, "<div class='scv-mudata-repr-html'>", header, mods, "</div>"))
        return full

    def _find_unique_colnames(self, attr: str, ncols: int):
        nchars = 16
        allunique = False
        while not allunique:
            colnames = ["".join(choices(ascii_letters + digits, k=nchars)) for _ in range(ncols)]
            allunique = len(set(colnames)) == ncols
            nchars *= 2

        for i in range(ncols):
            finished = False
            while not finished:
                for ad in chain((self,), self.mod.values()):
                    if colnames[i] in getattr(ad, attr).columns:
                        colnames[i] = "_" + colnames[i]
                        break
                finished = True
        return colnames<|MERGE_RESOLUTION|>--- conflicted
+++ resolved
@@ -144,15 +144,7 @@
         self,
         data: Union[AnnData, Mapping[str, AnnData], "MuData"] | None = None,
         feature_types_names: dict | None = MappingProxyType(
-<<<<<<< HEAD
             {"Gene Expression": "rna", "Peaks": "atac", "Antibody Capture": "prot"}
-=======
-            {
-                "Gene Expression": "rna",
-                "Peaks": "atac",
-                "Antibody Capture": "prot",
-            }
->>>>>>> ca88bc01
         ),
         as_view: bool = False,
         index: tuple[slice | Integral, slice | Integral] | slice | Integral | None = None,
@@ -397,14 +389,7 @@
         )
 
     def _check_duplicated_attr_names(self, attr: str):
-<<<<<<< HEAD
         if any(not getattr(self.mod[mod_i], attr + "_names").astype(str).is_unique for mod_i in self.mod):
-=======
-        if any(
-            not getattr(self.mod[mod_i], attr + "_names").astype(str).is_unique
-            for mod_i in self.mod
-        ):
->>>>>>> ca88bc01
             # If there are non-unique attr_names, we can only handle outer joins
             # under the condition the duplicated values are restricted to one modality
             dups = [
@@ -591,21 +576,6 @@
         _attrhash = f"_{attr}hash"
         attr_changed = self._check_changed_attr_names(attr)
 
-<<<<<<< HEAD
-        attr_duplicated = self._check_duplicated_attr_names(attr)
-        attr_intersecting = self._check_intersecting_attr_names(attr)
-
-        if attr_duplicated:
-            warnings.warn(
-                f"{attr}_names are not unique. To make them unique, call `.{attr}_names_make_unique`.", stacklevel=2
-            )
-            if self._axis == -1:
-                warnings.warn(
-                    f"Behaviour is not defined with axis=-1, {attr}_names need to be made unique first.", stacklevel=2
-                )
-
-=======
->>>>>>> ca88bc01
         if not any(attr_changed):
             # Nothing to update
             return
@@ -624,9 +594,7 @@
         attrmap = getattr(self, attr + "map")
 
         dfs = [
-            getattr(a, attr)
-            .loc[:, []]
-            .assign(**{f"{m}:{rowcol}": np.arange(getattr(a, attr).shape[0])})
+            getattr(a, attr).loc[:, []].assign(**{f"{m}:{rowcol}": np.arange(getattr(a, attr).shape[0])})
             for m, a in self.mod.items()
         ]
 
@@ -674,75 +642,8 @@
         # Main case: no duplicates and no intersection if the axis is not shared
         if not attr_duplicated:
             # Shared axis
-<<<<<<< HEAD
-            if axis == (1 - self._axis) or self._axis == -1:
-                # We assume attr_intersecting and can't join_common
-                data_mod = pd.concat(
-                    [
-                        getattr(a, attr)
-                        .loc[:, []]
-                        .assign(**{rowcol: np.arange(getattr(a, attr).shape[0])})
-                        .add_prefix(m + ":")
-                        for m, a in self.mod.items()
-                    ],
-                    join="outer",
-                    axis=1,
-                    sort=False,
-                )
-            else:
-                data_mod = _maybe_coerce_to_bool(
-                    pd.concat(
-                        [
-                            getattr(a, attr)
-                            .loc[:, []]
-                            .assign(**{rowcol: np.arange(getattr(a, attr).shape[0])})
-                            .add_prefix(m + ":")
-                            for m, a in self.mod.items()
-                        ],
-                        join="outer",
-                        axis=0,
-                        sort=False,
-                    )
-                )
-
-            for mod in self.mod.keys():
-                colname = mod + ":" + rowcol
-                # use 0 as special value for missing
-                # we could use a pandas.array, which has missing values support, but then we get an Exception upon hdf5 write
-                # also, this is compatible to Muon.jl
-                col = data_mod[colname] + 1
-                col.replace(np.nan, 0, inplace=True)
-                data_mod[colname] = col.astype(np.uint32)
-
-            if len(data_global.columns) > 0:
-                # TODO: if there were intersecting attrnames between modalities,
-                #       this will increase the size of the index
-                # Should we use attrmap to figure the index out?
-                #
-                if not attr_intersecting:
-                    data_mod = data_mod.join(data_global, how="left", sort=False)
-                else:
-                    # In order to preserve the order of the index, instead,
-                    # perform a join based on (index, attrmap value) pairs.
-                    (col_index,) = self._find_unique_colnames(attr, 1)
-                    data_mod = data_mod.rename_axis(col_index, axis=0).reset_index()
-
-                    data_global = data_global.rename_axis(col_index, axis=0).reset_index()
-                    for mod in self.mod.keys():
-                        # Only add mapping for modalities that exist in attrmap
-                        if mod in getattr(self, attr + "map"):
-                            data_global[mod + ":" + rowcol] = getattr(self, attr + "map")[mod]
-                    attrmap_columns = [
-                        mod + ":" + rowcol for mod in self.mod.keys() if mod in getattr(self, attr + "map")
-                    ]
-
-                    data_mod = data_mod.merge(data_global, on=[col_index, *attrmap_columns], how="left", sort=False)
-=======
             data_mod = pd.concat(
-                dfs,
-                join="outer",
-                axis=1 if axis == (1 - self._axis) or self._axis == -1 else 0,
-                sort=False,
+                dfs, join="outer", axis=1 if axis == (1 - self._axis) or self._axis == -1 else 0, sort=False
             )
             for mod in self.mod.keys():
                 fix_attrmap_col(data_mod, mod, rowcol)
@@ -755,7 +656,6 @@
             if data_global.shape[0] > 0:
                 reorder_data_mod()
                 calc_attrm_update()
->>>>>>> ca88bc01
 
             data_mod = _restore_index(data_mod)
             data_global = _restore_index(data_global)
@@ -763,44 +663,11 @@
         # General case: with duplicates and/or intersections
         #
         else:
-<<<<<<< HEAD
-            dfs = [
-                _make_index_unique(
-                    getattr(a, attr)
-                    .loc[:, []]
-                    .assign(**{rowcol: np.arange(getattr(a, attr).shape[0])})
-                    .add_prefix(m + ":")
-                )
-                for m, a in self.mod.items()
-            ]
-            data_mod = pd.concat(dfs, join="outer", axis=axis, sort=False)
-
-            # pd.concat wrecks the ordering when doing an outer join with a MultiIndex and different data frame shapes
-            if axis == 1:
-                newidx = (
-                    reduce(lambda x, y: x.union(y, sort=False), (df.index for df in dfs))
-                    .to_frame()
-                    .reset_index(level=1, drop=True)
-                )
-                globalidx = data_global.index.get_level_values(0)
-                mask = globalidx.isin(newidx.iloc[:, 0])
-                if len(mask) > 0:
-                    negativemask = ~newidx.index.get_level_values(0).isin(globalidx)
-                    newidx = pd.MultiIndex.from_frame(
-                        pd.concat([newidx.loc[globalidx[mask], :], newidx.iloc[negativemask, :]], axis=0)
-                    )
-                data_mod = data_mod.reindex(newidx, copy=False)
-
-=======
             dfs = [_make_index_unique(df, force=True) for df in dfs]
             data_mod = pd.concat(
-                dfs,
-                join="outer",
-                axis=1 if axis == (1 - self._axis) or self._axis == -1 else 0,
-                sort=False,
+                dfs, join="outer", axis=1 if axis == (1 - self._axis) or self._axis == -1 else 0, sort=False
             )
 
->>>>>>> ca88bc01
             data_mod = _restore_index(data_mod)
             data_mod.index.set_names(rowcol, inplace=True)
             data_global.index.set_names(rowcol, inplace=True)
@@ -812,9 +679,7 @@
                     # only use unchanged modalities for ordering
                     if (
                         modmask.sum() == getattr(amod, attr).shape[0]
-                        and (
-                            getattr(amod, attr).index[modmap[modmask] - 1] == prev_index[modmask]
-                        ).all()
+                        and (getattr(amod, attr).index[modmap[modmask] - 1] == prev_index[modmask]).all()
                     ):
                         data_mod.set_index(colname, append=True, inplace=True)
                         data_global.set_index(attrmap[mod].reshape(-1), append=True, inplace=True)
@@ -825,16 +690,8 @@
                     warnings.warn(
                         f"{attr}_names is not unique, global {attr} is present, and {attr}map is empty. The update() is not well-defined, verify if global {attr} map to the correct modality-specific {attr}.",
                         stacklevel=2,
-<<<<<<< HEAD
                     )
                     data_mod.reset_index(data_mod.index.names.difference(data_global.index.names), inplace=True)
-                    data_mod = _make_index_unique(data_mod)
-                    data_global = _make_index_unique(data_global)
-=======
-                    )
-                    data_mod.reset_index(
-                        data_mod.index.names.difference(data_global.index.names), inplace=True
-                    )
                 # after inserting a new modality with duplicates, but no duplicates before:
                 # data_mod.index is not unique
                 # after deleting a modality with duplicates: data_global.index is not unique, but
@@ -842,7 +699,6 @@
                 need_unique = data_mod.index.is_unique | data_global.index.is_unique
                 data_global = _make_index_unique(data_global, force=need_unique)
                 data_mod = _make_index_unique(data_mod, force=need_unique)
->>>>>>> ca88bc01
                 data_mod = data_mod.join(data_global, how="left", sort=False)
 
                 reorder_data_mod()
@@ -862,66 +718,18 @@
         for m in self.mod.keys():
             colname = m + ":" + rowcol
             mdict[m] = data_mod[colname].to_numpy()
-<<<<<<< HEAD
-            # data_mod.drop(colname, axis=1, inplace=True)
-
-        # Add data from global .obs/.var columns # This might reduce the size of .obs/.var if observations/variables were removed
-        if getattr(self, attr).index.is_unique:
-            # There are no new values in the index
-            # Original index is present in data_global
-            attr_reindexed = getattr(self, attr).reindex(index=data_mod.index, copy=False)
-        else:
-            # Reindexing won't work with duplicated labels:
-            #   cannot reindex on an axis with duplicate labels.
-            # Use attrmap to resolve it.
-
-            # TODO: might be possible to refactor to memoize it
-            # if it has already been done in the same ._update_attr()
-            col_index, col_range = self._find_unique_colnames(attr, 2)
-
-            # copy is made here
-            data_mod = data_mod.rename_axis(col_index, axis=0).reset_index()
-
-            data_global[col_range] = np.arange(len(data_global))
-
-            for mod in self.mod.keys():
-                if mod in getattr(self, attr + "map"):
-                    data_global[mod + ":" + rowcol] = getattr(self, attr + "map")[mod]
-            attrmap_columns = [mod + ":" + rowcol for mod in self.mod.keys() if mod in getattr(self, attr + "map")]
-
-            data_mod = data_mod.merge(data_global, on=attrmap_columns, how="left", sort=False)
-
-            index_selection = data_mod[col_range].values
-
-            data_mod.drop(col_range, axis=1, inplace=True)
-            data_global.drop(col_range, axis=1, inplace=True)
-
-            # Restore the index and remove the helper column
-            data_mod = data_mod.set_index(col_index).rename_axis(None, axis=0)
-            attr_reindexed = getattr(self, attr).iloc[index_selection]
-            attr_reindexed.index = data_mod.index
-=======
             data_mod.drop(colname, axis=1, inplace=True)
->>>>>>> ca88bc01
 
         if not data_mod.index.is_unique:
             warnings.warn(
-                f"{attr}_names are not unique. To make them unique, call `.{attr}_names_make_unique`."
+                f"{attr}_names are not unique. To make them unique, call `.{attr}_names_make_unique`.", stacklevel=2
             )
             if self._axis == -1:
                 warnings.warn(
-                    f"Behaviour is not defined with axis=-1, {attr}_names need to be made unique first."
+                    f"Behaviour is not defined with axis=-1, {attr}_names need to be made unique first.", stacklevel=2
                 )
 
-<<<<<<< HEAD
-        setattr(self, "_" + attr, attr_reindexed)
-=======
-        setattr(
-            self,
-            "_" + attr,
-            data_mod,
-        )
->>>>>>> ca88bc01
+        setattr(self, "_" + attr, data_mod)
 
         # Update .obsm/.varm
         # this needs to be after setting _obs/_var due to dimension checking in the aligned mapping
@@ -930,69 +738,24 @@
         for mod, mapping in mdict.items():
             attrm[mod] = mapping > 0
 
-<<<<<<< HEAD
-        now_index = getattr(self, attr).index
-
-        if len(prev_index) == 0:
-            # New object
-            pass
-        elif now_index.equals(prev_index):
-            # Index is the same
-            pass
-        else:
-            keep_index = prev_index.isin(now_index)
-            new_index = ~now_index.isin(prev_index)
-
-            if new_index.sum() == 0 or (
-                keep_index.sum() + new_index.sum() == len(now_index) and len(now_index) > len(prev_index)
-            ):
-                # Another length (filtered) or new modality added
-                # Update .obsm/.varm (size might have changed)
-                # NOTE: .get_index doesn't work with duplicated indices
-                if any(prev_index.duplicated()):
-                    # Assume the relative order of duplicates hasn't changed
-                    # NOTE: .get_loc() for each element is too slow
-                    # We will rename duplicated in prev_index and now_index
-                    # in order to use .get_indexer
-                    # index_order = [
-                    #    prev_index.get_loc(i) if i in prev_index else -1 for i in now_index
-                    # ]
-                    prev_values = prev_index.values.copy()
-                    now_values = now_index.values.copy()
-                    for value in prev_index[np.where(prev_index.duplicated())[0]]:
-                        v_now = np.where(now_index == value)[0]
-                        v_prev = np.where(prev_index.get_loc(value))[0]
-                        for i in range(min(len(v_now), len(v_prev))):
-                            prev_values[v_prev[i]] = f"{str(value)}-{i}"
-                            now_values[v_now[i]] = f"{str(value)}-{i}"
-
-                    prev_index = pd.Index(prev_values)
-                    now_index = pd.Index(now_values)
-
-                index_order = prev_index.get_indexer(now_index)
-
-                for mx_key in attrm.keys():
-=======
         if index_order is not None:
             if can_update:
                 for mx_key, mx in attrm.items():
->>>>>>> ca88bc01
                     if mx_key not in self.mod.keys():  # not a modality name
-                        cattr = attrm[mx_key]
-                        if isinstance(cattr, pd.DataFrame):
-                            cattr = cattr.iloc[index_order, :]
-                            cattr.iloc[index_order == -1, :] = pd.NA
+                        if isinstance(mx, pd.DataFrame):
+                            mx = mx.iloc[index_order, :]
+                            mx.iloc[index_order == -1, :] = pd.NA
                         else:
-                            cattr = cattr[index_order]
-                            cattr[index_order == -1] = np.nan
-                        attrm[mx_key] = cattr
+                            mx = mx[index_order]
+                            mx[index_order == -1] = np.nan
+                        attrm[mx_key] = mx
 
                 # Update .obsp/.varp (size might have changed)
-                for mx_key in attrp.keys():
-                    attrp[mx_key] = attrp[mx_key][index_order, index_order]
-                    attrp[mx_key][index_order == -1, :] = -1
-                    attrp[mx_key][:, index_order == -1] = -1
-
+                for mx_key, mx in attrp.items():
+                    mx = mx[mx_key][index_order, index_order]
+                    mx[index_order == -1, :] = -1
+                    mx[:, index_order == -1] = -1
+                    attrp[mx_key] = mx
             else:
                 raise NotImplementedError(
                     f"{attr}_names seem to have been renamed and filtered at the same time. "
@@ -1037,21 +800,11 @@
 
         if attr_duplicated:
             warnings.warn(
-<<<<<<< HEAD
                 f"{attr}_names are not unique. To make them unique, call `.{attr}_names_make_unique`.", stacklevel=2
             )
             if self._axis == -1:
                 warnings.warn(
                     f"Behaviour is not defined with axis=-1, {attr}_names need to be made unique first.", stacklevel=2
-=======
-                f"{attr}_names are not unique. To make them unique, call `.{attr}_names_make_unique`.",
-                stacklevel=2,
-            )
-            if self._axis == -1:
-                warnings.warn(
-                    f"Behaviour is not defined with axis=-1, {attr}_names need to be made unique first.",
-                    stacklevel=2,
->>>>>>> ca88bc01
                 )
 
         if not any(attr_changed):
@@ -1063,12 +816,7 @@
         if join_common:
             if attr_intersecting:
                 warnings.warn(
-<<<<<<< HEAD
                     f"Cannot join columns with the same name because {attr}_names are intersecting.", stacklevel=2
-=======
-                    f"Cannot join columns with the same name because {attr}_names are intersecting.",
-                    stacklevel=2,
->>>>>>> ca88bc01
                 )
                 join_common = False
 
@@ -1237,13 +985,7 @@
 
                 data_common = pd.concat(
                     [
-<<<<<<< HEAD
-                        _maybe_coerce_to_boolean(_make_index_unique(getattr(a, attr)[columns_common]))
-=======
-                        _maybe_coerce_to_boolean(
-                            _make_index_unique(getattr(a, attr)[columns_common], force=True)
-                        )
->>>>>>> ca88bc01
+                        _maybe_coerce_to_boolean(_make_index_unique(getattr(a, attr)[columns_common], force=True))
                         for m, a in self.mod.items()
                     ],
                     join="outer",
@@ -1256,14 +998,8 @@
             else:
                 dfs = [
                     _make_index_unique(
-<<<<<<< HEAD
-                        getattr(a, attr).assign(**{rowcol: np.arange(getattr(a, attr).shape[0])}).add_prefix(m + ":")
-=======
-                        getattr(a, attr)
-                        .assign(**{rowcol: np.arange(getattr(a, attr).shape[0])})
-                        .add_prefix(m + ":"),
+                        getattr(a, attr).assign(**{rowcol: np.arange(getattr(a, attr).shape[0])}).add_prefix(m + ":"),
                         force=True,
->>>>>>> ca88bc01
                     )
                     for m, a in self.mod.items()
                 ]
@@ -1312,19 +1048,10 @@
                     warnings.warn(
                         f"{attr}_names is not unique, global {attr} is present, and {attr}map is empty. The update() is not well-defined, verify if global {attr} map to the correct modality-specific {attr}.",
                         stacklevel=2,
-<<<<<<< HEAD
                     )
                     data_mod.reset_index(data_mod.index.names.difference(data_global.index.names), inplace=True)
-                    data_mod = _make_index_unique(data_mod)
-                    data_global = _make_index_unique(data_global)
-=======
-                    )
-                    data_mod.reset_index(
-                        data_mod.index.names.difference(data_global.index.names), inplace=True
-                    )
                     data_mod = _make_index_unique(data_mod, force=True)
                     data_global = _make_index_unique(data_global, force=True)
->>>>>>> ca88bc01
                 data_mod = data_mod.join(data_global, how="left", sort=False)
             data_mod.reset_index(level=list(range(1, data_mod.index.nlevels)), inplace=True)
             data_mod.index.set_names(None, inplace=True)
@@ -1442,14 +1169,7 @@
             map(
                 all,
                 zip(
-<<<<<<< HEAD
                     *([not col.startswith(mod + ":") for col in getattr(self, attr).columns] for mod in self.mod),
-=======
-                    *(
-                        [not col.startswith(mod + ":") for col in getattr(self, attr).columns]
-                        for mod in self.mod
-                    ),
->>>>>>> ca88bc01
                     strict=False,
                 ),
             )
@@ -1579,13 +1299,7 @@
             ki = mods[i]
             for j in range(i + 1, len(self.mod)):
                 kj = mods[j]
-<<<<<<< HEAD
                 common_obs.append(self.mod[ki].obs_names.intersection(self.mod[kj].obs_names.values))
-=======
-                common_obs.append(
-                    self.mod[ki].obs_names.intersection(self.mod[kj].obs_names.values)
-                )
->>>>>>> ca88bc01
         if any(len(x) > 0 for x in common_obs):
             warnings.warn(
                 "Modality names will be prepended to obs_names since there are identical obs_names in different modalities.",
@@ -1707,13 +1421,7 @@
             ki = mods[i]
             for j in range(i + 1, len(self.mod)):
                 kj = mods[j]
-<<<<<<< HEAD
                 common_vars.append(np.intersect1d(self.mod[ki].var_names.values, self.mod[kj].var_names.values))
-=======
-                common_vars.append(
-                    np.intersect1d(self.mod[ki].var_names.values, self.mod[kj].var_names.values)
-                )
->>>>>>> ca88bc01
         if any(len(x) > 0 for x in common_vars):
             warnings.warn(
                 "Modality names will be prepended to var_names since there are identical var_names in different modalities.",
@@ -1997,14 +1705,6 @@
         if only_drop:
             drop = True
 
-<<<<<<< HEAD
-        cols = _classify_attr_columns(
-            np.concatenate(
-                [[f"{m}:{val}" for val in getattr(mod, attr).columns.values] for m, mod in self.mod.items()]
-            ),
-            self.mod.keys(),
-        )
-=======
         cols: dict[str, list[MetadataColumn]] = {}
 
         # get all columns from all modalities and count how many times each column is present
@@ -2014,21 +1714,15 @@
             ccols = []
             for name in modcols:
                 ccols.append(
-                    MetadataColumn(
-                        allowed_prefixes=self.mod.keys(),
-                        prefix=prefix,
-                        name=name,
-                        strip_prefix=False,
-                    )
+                    MetadataColumn(allowed_prefixes=self.mod.keys(), prefix=prefix, name=name, strip_prefix=False)
                 )
                 derived_name_counts[name] += 1
             cols[prefix] = ccols
 
-        for prefix, modcols in cols.items():
+        for modcols in cols.values():
             for col in modcols:
                 count = derived_name_counts[col.derived_name]
                 col.count = count  # this is important to classify columns
->>>>>>> ca88bc01
 
         if columns is not None:
             for k, v in {"common": common, "nonunique": nonunique, "unique": unique}.items():
@@ -2041,9 +1735,7 @@
 
             # keep only requested columns
             cols = {
-                prefix: [
-                    col for col in modcols if col.name in columns or col.derived_name in columns
-                ]
+                prefix: [col for col in modcols if col.name in columns or col.derived_name in columns]
                 for prefix, modcols in cols.items()
             }
 
@@ -2060,19 +1752,14 @@
 
             # filter columns by class, keep only those that were requested
             selector = {"common": common, "nonunique": nonunique, "unique": unique}
-            cols = {
-                prefix: [col for col in modcols if selector[col.klass]]
-                for prefix, modcols in cols.items()
-            }
+            cols = {prefix: [col for col in modcols if selector[col.klass]] for prefix, modcols in cols.items()}
 
         # filter columns, keep only requested modalities
         if mods is not None:
             cols = {prefix: cols[prefix] for prefix in mods}
 
         # count final filtered column names, required later to decide whether to prefix a column with its source modality
-        derived_name_count = Counter(
-            [col.derived_name for modcols in cols.values() for col in modcols]
-        )
+        derived_name_count = Counter([col.derived_name for modcols in cols.values() for col in modcols])
 
         # - axis == self.axis
         #   e.g. combine obs from multiple modalities (with shared obs)
@@ -2107,16 +1794,7 @@
         for m, modcols in cols.items():
             mod = self.mod[m]
             mod_map = attrmap[m].ravel()
-<<<<<<< HEAD
-            mod_n_attr = mod.n_vars if attr == "var" else mod.n_obs
-            mask = mod_map != 0
-
-            mod_df = getattr(mod, attr)
-            mod_columns = [col["derived_name"] for col in cols if col["prefix"] == "" or col["prefix"] == m]
-            mod_df = mod_df[mod_df.columns.intersection(mod_columns)]
-=======
             mask = mod_map > 0
->>>>>>> ca88bc01
 
             mod_df = getattr(mod, attr)[[col.derived_name for col in modcols]]
             if drop:
@@ -2139,18 +1817,9 @@
                         )
                         and derived_name_count[col.derived_name] == col.count
                     )
-<<<<<<< HEAD
-                    and col["prefix"] == m
-                    and derived_name_count[col["derived_name"]] == col["count"]
-                ]
-                mod_df.columns = [col if col in cols_special else f"{m}:{col}" for col in mod_df.columns]
-            else:
-                mod_df.columns = [f"{m}:{col}" for col in mod_df.columns]
-=======
                 },
                 inplace=True,
             )
->>>>>>> ca88bc01
 
             # reorder modality DF to conform to global order
             mod_df = (
@@ -2365,10 +2034,7 @@
             drop = True
 
         # get all global columns
-        cols = [
-            MetadataColumn(allowed_prefixes=self.mod.keys(), name=name)
-            for name in getattr(self, attr).columns
-        ]
+        cols = [MetadataColumn(allowed_prefixes=self.mod.keys(), name=name) for name in getattr(self, attr).columns]
 
         if columns is not None:
             for k, v in {"common": common, "prefixed": prefixed}.items():
@@ -2426,14 +2092,10 @@
             # strip modality prefix where necessary
             df.columns = [col.derived_name for col in mod_cols]
 
-<<<<<<< HEAD
-            df = df.set_index(np.arange(mod_n_attr)).iloc[mod_map[mask] - 1].set_index(np.arange(mod_n_attr))
-=======
             # reorder global DF to conform to modality order
             idx = np.empty(mod_n_attr, dtype=mod_map.dtype)
             idx[mod_map[mask] - 1] = np.arange(mod_n_attr)
             df = df.iloc[idx].set_index(np.arange(mod_n_attr, dtype=mod_map.dtype))
->>>>>>> ca88bc01
 
             if not only_drop:
                 # TODO: _maybe_coerce_to_bool
@@ -2591,14 +2253,7 @@
                             all,
                             zip(
                                 *[
-<<<<<<< HEAD
                                     [not col.startswith(mod + mod_sep) for col in getattr(self, attr).keys()]
-=======
-                                    [
-                                        not col.startswith(mod + mod_sep)
-                                        for col in getattr(self, attr).keys()
-                                    ]
->>>>>>> ca88bc01
                                     for mod in self.mod
                                 ],
                                 strict=False,

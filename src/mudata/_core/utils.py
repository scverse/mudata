from collections import Counter
from collections.abc import Sequence
from typing import Literal, TypeVar

import numpy as np
import pandas as pd

T = TypeVar("T", pd.Series, pd.DataFrame)


def _make_index_unique(df: pd.DataFrame, force: bool = False) -> pd.DataFrame:
    if not force and df.index.is_unique:
        return df

    dup_idx = np.zeros((df.shape[0],), dtype=np.uint8)
    duplicates = np.nonzero(df.index.duplicated())[0]
    cnt = Counter()
    for dup in duplicates:
        idxval = df.index[dup]
        newval = cnt[idxval] + 1
        try:
            dup_idx[dup] = newval
        except OverflowError:
            dup_idx = dup_idx.astype(np.min_scalar_type(newval))
            dup_idx[dup] = newval
        cnt[idxval] = newval
    return df.set_index(dup_idx, append=True)


def _restore_index(df: pd.DataFrame) -> pd.DataFrame:
    return df.reset_index(level=-1, drop=True) if df.index.nlevels > 1 else df


def _maybe_coerce_to_boolean(df: T) -> T:
    if isinstance(df, pd.Series):
        if df.dtype == bool:
            return df.astype("boolean")
        return df

    for col in df.columns:
        if df[col].dtype == bool:
            df = df.assign(**{col: df[col].astype("boolean")})

    return df


<<<<<<< HEAD
def _classify_attr_columns(names: Sequence[str], prefixes: Sequence[str]) -> Sequence[dict[str, str]]:
    """
    Classify names into common, non-unique, and unique w.r.t. to the list of prefixes.

    - Common columns do not have modality prefixes.
    - Non-unqiue columns have a modality prefix,
      and there are multiple columns that differ
      only by their modality prefix.
    - Unique columns are prefixed by modality names,
      and there is only one modality prefix
      for a column with a certain name.

    E.g. ["global", "mod1:annotation", "mod2:annotation", "mod1:unique"] will be classified
    into [
        {"name": "global", "prefix": "", "derived_name": "global", "count": 1, "class": "common"},
        {"name": "mod1:annotation", "prefix": "mod1", "derived_name": "annotation", "count": 2, "class": "nonunique"},
        {"name": "mod2:annotation", "prefix": "mod2", "derived_name": "annotation", "count": 2, "class": "nonunique"},
        {"name": "mod1:unique", "prefix": "mod1", "derived_name": "annotation", "count": 2, "class": "unique"},
    ]
    """
    n_mod = len(prefixes)
    res: list[dict[str, str]] = []

    for name in names:
        name_common = {"name": name, "prefix": "", "derived_name": name}
        name_split = name.split(":", 1)

        if len(name_split) < 2:
            res.append(name_common)
        else:
            maybe_modname, derived_name = name_split

            if maybe_modname in prefixes:
                name_prefixed = {"name": name, "prefix": maybe_modname, "derived_name": derived_name}
                res.append(name_prefixed)
            else:
                res.append(name_common)

    derived_name_counts = Counter(name_res["derived_name"] for name_res in res)
    for name_res in res:
        name_res["count"] = derived_name_counts[name_res["derived_name"]]

    for name_res in res:
        name_res["class"] = (
            "common" if name_res["count"] == n_mod else "unique" if name_res["count"] == 1 else "nonunique"
        )

    return res


def _classify_prefixed_columns(names: Sequence[str], prefixes: Sequence[str]) -> Sequence[dict[str, str]]:
    """
    Classify names into common and prefixed w.r.t. to the list of prefixes.

    - Common columns do not have modality prefixes.
    - Prefixed columns are prefixed by modality names.

    E.g. ["global", "mod1:annotation", "mod2:annotation", "mod1:unique"] will be classified
    into [
        {"name": "global", "prefix": "", "derived_name": "global", "class": "common"},
        {"name": "mod1:annotation", "prefix": "mod1", "derived_name": "annotation", "class": "prefixed"},
        {"name": "mod2:annotation", "prefix": "mod2", "derived_name": "annotation", "class": "prefixed"},
        {"name": "mod1:unique", "prefix": "mod1", "derived_name": "annotation", "class": "prefixed"},
    ]
    """
    res: list[dict[str, str]] = []

    for name in names:
        name_common = {"name": name, "prefix": "", "derived_name": name}
        name_split = name.split(":", 1)

        if len(name_split) < 2:
            res.append(name_common)
        else:
            maybe_modname, derived_name = name_split

            if maybe_modname in prefixes:
                name_prefixed = {"name": name, "prefix": maybe_modname, "derived_name": derived_name}
                res.append(name_prefixed)
            else:
                res.append(name_common)

    for name_res in res:
        name_res["class"] = "common" if name_res["prefix"] == "" else "prefixed"

    return res
=======
class MetadataColumn:
    __slots__ = ("prefix", "derived_name", "count", "_allowed_prefixes", "_strip_prefix")

    def __init__(
        self,
        *,
        allowed_prefixes: Sequence[str],
        prefix: str | None = None,
        name: str | None = None,
        count: int = 0,
        strip_prefix: bool = True,
    ):
        self._strip_prefix = strip_prefix
        self._allowed_prefixes = allowed_prefixes
        self.prefix = prefix
        if prefix is None and strip_prefix:
            self.name = name
        else:
            self.prefix = prefix
            self.derived_name = name
        self.count = count

    @property
    def name(self) -> str:
        if self.prefix is not None:
            return f"{self.prefix}:{self.derived_name}"
        else:
            return self.derived_name

    @name.setter
    def name(self, new_name):
        if (
            not self._strip_prefix
            or len(name_split := new_name.split(":", 1)) < 2
            or name_split[0] not in self._allowed_prefixes
        ):
            self.prefix = None
            self.derived_name = new_name
        else:
            self.prefix, self.derived_name = name_split

    @property
    def klass(self) -> Literal["common", "unique", "nonunique", "unknown"]:
        if self.prefix is None or self.count == len(self._allowed_prefixes):
            return "common"
        elif self.count == 1:
            return "unique"
        elif self.count > 0:
            return "nonunique"
        else:
            return "unknown"
>>>>>>> ca88bc01


def _update_and_concat(df1: pd.DataFrame, df2: pd.DataFrame) -> pd.DataFrame:
    df = df1.copy(deep=False)
    # This converts boolean to object dtype, unfortunately
    # df.update(df2)
    common_cols = df1.columns.intersection(df2.columns)
    for col in common_cols:
        if isinstance(df[col].values, pd.Categorical) and isinstance(df2[col].values, pd.Categorical):
            common_cats = pd.api.types.union_categoricals([df[col], df2[col]]).categories
            df[col] = df[col].cat.set_categories(common_cats)
            df2[col] = df2[col].cat.set_categories(common_cats)
            df.update({col: df2[col]})
        else:
            df.update({col: df2[col]})
    new_cols = df2.columns.difference(df1.columns)
    res = pd.concat([df, df2[new_cols]], axis=1, sort=False, verify_integrity=True)
    return res


def _maybe_coerce_to_bool(df: T) -> T:
    if isinstance(df, pd.Series):
        if isinstance(df.dtype, pd.BooleanDtype):
            try:
                return df.astype(bool)
            except ValueError:
                # cannot convert float NaN to bool
                return df
        return df

    for col in df.columns:
        if isinstance(df[col].dtype, pd.BooleanDtype):
            try:
                df = df.assign(**{col: df[col].astype(bool)})
            except ValueError:
                # cannot convert float NaN to bool
                pass

    return df


def _maybe_coerce_to_int(df: T) -> T:
    if isinstance(df, pd.Series):
        if isinstance(df.dtype, pd.Int64Dtype):
            try:
                return df.astype(int)
            except ValueError:
                # cannot convert float NaN to int
                return df
        return df

    for col in df.columns:
        if isinstance(df[col].dtype, pd.Int64Dtype):
            try:
                df = df.assign(**{col: df[col].astype(int)})
            except ValueError:
                # cannot convert float NaN to int
                pass

    return df<|MERGE_RESOLUTION|>--- conflicted
+++ resolved
@@ -44,94 +44,6 @@
     return df
 
 
-<<<<<<< HEAD
-def _classify_attr_columns(names: Sequence[str], prefixes: Sequence[str]) -> Sequence[dict[str, str]]:
-    """
-    Classify names into common, non-unique, and unique w.r.t. to the list of prefixes.
-
-    - Common columns do not have modality prefixes.
-    - Non-unqiue columns have a modality prefix,
-      and there are multiple columns that differ
-      only by their modality prefix.
-    - Unique columns are prefixed by modality names,
-      and there is only one modality prefix
-      for a column with a certain name.
-
-    E.g. ["global", "mod1:annotation", "mod2:annotation", "mod1:unique"] will be classified
-    into [
-        {"name": "global", "prefix": "", "derived_name": "global", "count": 1, "class": "common"},
-        {"name": "mod1:annotation", "prefix": "mod1", "derived_name": "annotation", "count": 2, "class": "nonunique"},
-        {"name": "mod2:annotation", "prefix": "mod2", "derived_name": "annotation", "count": 2, "class": "nonunique"},
-        {"name": "mod1:unique", "prefix": "mod1", "derived_name": "annotation", "count": 2, "class": "unique"},
-    ]
-    """
-    n_mod = len(prefixes)
-    res: list[dict[str, str]] = []
-
-    for name in names:
-        name_common = {"name": name, "prefix": "", "derived_name": name}
-        name_split = name.split(":", 1)
-
-        if len(name_split) < 2:
-            res.append(name_common)
-        else:
-            maybe_modname, derived_name = name_split
-
-            if maybe_modname in prefixes:
-                name_prefixed = {"name": name, "prefix": maybe_modname, "derived_name": derived_name}
-                res.append(name_prefixed)
-            else:
-                res.append(name_common)
-
-    derived_name_counts = Counter(name_res["derived_name"] for name_res in res)
-    for name_res in res:
-        name_res["count"] = derived_name_counts[name_res["derived_name"]]
-
-    for name_res in res:
-        name_res["class"] = (
-            "common" if name_res["count"] == n_mod else "unique" if name_res["count"] == 1 else "nonunique"
-        )
-
-    return res
-
-
-def _classify_prefixed_columns(names: Sequence[str], prefixes: Sequence[str]) -> Sequence[dict[str, str]]:
-    """
-    Classify names into common and prefixed w.r.t. to the list of prefixes.
-
-    - Common columns do not have modality prefixes.
-    - Prefixed columns are prefixed by modality names.
-
-    E.g. ["global", "mod1:annotation", "mod2:annotation", "mod1:unique"] will be classified
-    into [
-        {"name": "global", "prefix": "", "derived_name": "global", "class": "common"},
-        {"name": "mod1:annotation", "prefix": "mod1", "derived_name": "annotation", "class": "prefixed"},
-        {"name": "mod2:annotation", "prefix": "mod2", "derived_name": "annotation", "class": "prefixed"},
-        {"name": "mod1:unique", "prefix": "mod1", "derived_name": "annotation", "class": "prefixed"},
-    ]
-    """
-    res: list[dict[str, str]] = []
-
-    for name in names:
-        name_common = {"name": name, "prefix": "", "derived_name": name}
-        name_split = name.split(":", 1)
-
-        if len(name_split) < 2:
-            res.append(name_common)
-        else:
-            maybe_modname, derived_name = name_split
-
-            if maybe_modname in prefixes:
-                name_prefixed = {"name": name, "prefix": maybe_modname, "derived_name": derived_name}
-                res.append(name_prefixed)
-            else:
-                res.append(name_common)
-
-    for name_res in res:
-        name_res["class"] = "common" if name_res["prefix"] == "" else "prefixed"
-
-    return res
-=======
 class MetadataColumn:
     __slots__ = ("prefix", "derived_name", "count", "_allowed_prefixes", "_strip_prefix")
 
@@ -183,7 +95,6 @@
             return "nonunique"
         else:
             return "unknown"
->>>>>>> ca88bc01
 
 
 def _update_and_concat(df1: pd.DataFrame, df2: pd.DataFrame) -> pd.DataFrame:
